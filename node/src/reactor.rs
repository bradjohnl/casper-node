--- conflicted
+++ resolved
@@ -58,13 +58,10 @@
 
 use crate::{
     components::{
-<<<<<<< HEAD
-        block_accumulator, deploy_acceptor, fetcher, fetcher::FetchResponse,
+        block_accumulator, deploy_acceptor, deploy_acceptor, fetcher, fetcher,
+        fetcher::FetchResponse, fetcher::FetchedOrNotFound,
+        small_network::blocklist::BlocklistJustification,
         small_network::Identity as NetworkIdentity,
-=======
-        deploy_acceptor, fetcher, fetcher::FetchedOrNotFound,
-        small_network::blocklist::BlocklistJustification,
->>>>>>> 2f65e138
     },
     effect::{
         announcements::{ControlAnnouncement, PeerBehaviorAnnouncement, QueueDumpFormat},
@@ -1002,7 +999,6 @@
         NetResponse::Deploy(ref serialized_item) => {
             // Incoming Deploys should be routed to the `DeployAcceptor` rather than directly to the
             // `DeployFetcher`.
-<<<<<<< HEAD
             let event =
                 match bincode::deserialize::<FetchResponse<Deploy, DeployId>>(serialized_item) {
                     Ok(FetchResponse::Fetched(deploy)) => {
@@ -1026,7 +1022,10 @@
                             "peer refused to provide deploy, banning peer"
                         );
                         return effect_builder
-                            .announce_disconnect_from_peer(sender)
+                            .announce_block_peer_with_justification(
+                                sender,
+                                BlocklistJustification::SentBadDeploy { error: todo!() },
+                            ) // TODO[RC]: Needs new justification
                             .ignore();
                     }
                     Err(error) => {
@@ -1036,38 +1035,13 @@
                             "received a deploy item we couldn't parse, banning peer",
                         );
                         return effect_builder
-                            .announce_disconnect_from_peer(sender)
+                            .announce_block_peer_with_justification(
+                                sender,
+                                BlocklistJustification::SentBadDeploy { error },
+                            )
                             .ignore();
                     }
                 };
-=======
-            let event = match bincode::deserialize::<FetchedOrNotFound<Deploy, DeployHash>>(
-                serialized_item,
-            ) {
-                Ok(FetchedOrNotFound::Fetched(deploy)) => {
-                    <R as Reactor>::Event::from(deploy_acceptor::Event::Accept {
-                        deploy: Box::new(deploy),
-                        source: Source::Peer(sender),
-                        maybe_responder: None,
-                    })
-                }
-                Ok(FetchedOrNotFound::NotFound(deploy_hash)) => {
-                    info!(%sender, ?deploy_hash, "peer did not have deploy",);
-                    <R as Reactor>::Event::from(fetcher::Event::<Deploy>::AbsentRemotely {
-                        id: deploy_hash,
-                        peer: sender,
-                    })
-                }
-                Err(error) => {
-                    return effect_builder
-                        .announce_block_peer_with_justification(
-                            sender,
-                            BlocklistJustification::SentBadDeploy { error },
-                        )
-                        .ignore();
-                }
-            };
->>>>>>> 2f65e138
             <R as Reactor>::dispatch_event(reactor, effect_builder, rng, event)
         }
         NetResponse::LegacyDeploy(ref serialized_item) => handle_fetch_response::<R, LegacyDeploy>(
@@ -1080,7 +1054,6 @@
         NetResponse::Block(ref serialized_item) => {
             handle_fetch_response::<R, Block>(reactor, effect_builder, rng, sender, serialized_item)
         }
-<<<<<<< HEAD
         NetResponse::BlockHeader(ref serialized_item) => handle_fetch_response::<R, BlockHeader>(
             reactor,
             effect_builder,
@@ -1090,43 +1063,6 @@
         ),
         NetResponse::FinalitySignature(ref serialized_item) => {
             handle_fetch_response::<R, FinalitySignature>(
-=======
-        NetResponse::GossipedAddress(_) => effect_builder
-            .announce_block_peer_with_justification(
-                sender,
-                BlocklistJustification::SentGossipedAddress,
-            )
-            .ignore(),
-        NetResponse::BlockAndMetadataByHeight(ref serialized_item) => {
-            handle_fetch_response::<R, BlockWithMetadata>(
-                reactor,
-                effect_builder,
-                rng,
-                sender,
-                serialized_item,
-            )
-        }
-        NetResponse::BlockHeaderByHash(ref serialized_item) => {
-            handle_fetch_response::<R, BlockHeader>(
-                reactor,
-                effect_builder,
-                rng,
-                sender,
-                serialized_item,
-            )
-        }
-        NetResponse::BlockHeaderAndFinalitySignaturesByHeight(ref serialized_item) => {
-            handle_fetch_response::<R, BlockHeaderWithMetadata>(
-                reactor,
-                effect_builder,
-                rng,
-                sender,
-                serialized_item,
-            )
-        }
-        NetResponse::BlockAndDeploys(ref serialized_item) => {
-            handle_fetch_response::<R, BlockAndDeploys>(
->>>>>>> 2f65e138
                 reactor,
                 effect_builder,
                 rng,
