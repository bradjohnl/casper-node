use std::{collections::BTreeMap, iter, sync::Arc, time::Duration};

use either::Either;
use num::Zero;
use num_rational::Ratio;
use rand::Rng;
use tempfile::TempDir;
use tokio::time;
use tracing::info;

use casper_execution_engine::core::engine_state::GetBidsRequest;
use casper_types::{
    system::auction::{Bids, DelegationRate},
    testing::TestRng,
    EraId, Motes, ProtocolVersion, PublicKey, SecretKey, TimeDiff, Timestamp, U512,
};

use crate::{
    components::{
        consensus::{ClContext, ConsensusMessage, HighwayMessage, HighwayVertex},
        gossiper, network, storage,
        upgrade_watcher::NextUpgrade,
    },
    effect::{
        incoming::ConsensusMessageIncoming,
        requests::{ContractRuntimeRequest, DeployBufferRequest, NetworkRequest},
        EffectExt,
    },
    protocol::Message,
    reactor::{
        main_reactor::{Config, MainEvent, MainReactor},
        Runner,
    },
    testing::{
        self, filter_reactor::FilterReactor, network::TestingNetwork, ConditionCheckReactor,
    },
    types::{
        chainspec::{AccountConfig, AccountsConfig, ValidatorConfig},
        ActivationPoint, BlockHeader, Chainspec, ChainspecRawBytes, Deploy, ExitCode, NodeRng,
    },
    utils::{External, Loadable, Source, RESOURCES_PATH},
    WithDir,
};

struct TestChain {
    // Keys that validator instances will use, can include duplicates
    keys: Vec<Arc<SecretKey>>,
    storages: Vec<TempDir>,
    chainspec: Arc<Chainspec>,
    chainspec_raw_bytes: Arc<ChainspecRawBytes>,
}

type Nodes = testing::network::Nodes<FilterReactor<MainReactor>>;

impl Runner<ConditionCheckReactor<FilterReactor<MainReactor>>> {
    fn main_reactor(&self) -> &MainReactor {
        self.reactor().inner().inner()
    }
}

impl TestChain {
    /// Instantiates a new test chain configuration.
    ///
    /// Generates secret keys for `size` validators and creates a matching chainspec.
    fn new(rng: &mut TestRng, size: usize) -> Self {
        let keys: Vec<Arc<SecretKey>> = (0..size)
            .map(|_| Arc::new(SecretKey::random(rng)))
            .collect();
        let stakes = keys
            .iter()
            .map(|secret_key| {
                // We use very large stakes so we would catch overflow issues.
                let stake = U512::from(rng.gen_range(100..999)) * U512::from(u128::MAX);
                let secret_key = secret_key.clone();
                (PublicKey::from(&*secret_key), stake)
            })
            .collect();
        Self::new_with_keys(rng, keys, stakes)
    }

    /// Instantiates a new test chain configuration.
    ///
    /// Takes a vector of bonded keys with specified bond amounts.
    fn new_with_keys(
        rng: &mut TestRng,
        keys: Vec<Arc<SecretKey>>,
        stakes: BTreeMap<PublicKey, U512>,
    ) -> Self {
        // Load the `local` chainspec.
        let (mut chainspec, chainspec_raw_bytes) =
            <(Chainspec, ChainspecRawBytes)>::from_resources("local");

        let validator_count = stakes.len() as u32;

        // Override accounts with those generated from the keys.
        let accounts = stakes
            .into_iter()
            .map(|(public_key, bonded_amount)| {
                let validator_config =
                    ValidatorConfig::new(Motes::new(bonded_amount), DelegationRate::zero());
                AccountConfig::new(
                    public_key,
                    Motes::new(U512::from(rng.gen_range(10000..99999999))),
                    Some(validator_config),
                )
            })
            .collect();
        let delegators = vec![];
        chainspec.network_config.accounts_config = AccountsConfig::new(accounts, delegators);

        // Make the genesis timestamp 60 seconds from now, to allow for all validators to start up.
        let genesis_time = Timestamp::now() + TimeDiff::from_seconds(60);
        info!(
            "creating test chain configuration, genesis: {}",
            genesis_time
        );
        chainspec.protocol_config.activation_point = ActivationPoint::Genesis(genesis_time);

        chainspec.core_config.minimum_era_height = 1;
        chainspec.core_config.finality_threshold_fraction = Ratio::new(34, 100);
        chainspec.core_config.era_duration = 10.into();
        chainspec.core_config.auction_delay = 1;
        chainspec.core_config.unbonding_delay = 3;
        chainspec.core_config.validator_slots =
            chainspec.core_config.validator_slots.max(validator_count);

        TestChain {
            keys,
            storages: Vec::new(),
            chainspec: Arc::new(chainspec),
            chainspec_raw_bytes: Arc::new(chainspec_raw_bytes),
        }
    }

    fn chainspec_mut(&mut self) -> &mut Chainspec {
        Arc::get_mut(&mut self.chainspec).unwrap()
    }

    /// Creates an initializer/validator configuration for the `idx`th validator.
    fn create_node_config(&mut self, idx: usize, first_node_port: u16) -> Config {
        // Set the network configuration.
        let mut cfg = Config {
            network: if idx == 0 {
                network::Config::default_local_net_first_node(first_node_port)
            } else {
                network::Config::default_local_net(first_node_port)
            },
            gossip: gossiper::Config::new_with_small_timeouts(),
            ..Default::default()
        };

        // Additionally set up storage in a temporary directory.
        let (storage_cfg, temp_dir) = storage::Config::default_for_tests();
        // ...and the secret key for our validator.
        {
            let secret_key_path = temp_dir.path().join("secret_key");
            self.keys[idx]
                .to_file(secret_key_path.clone())
                .expect("could not write secret key");
            cfg.consensus.secret_key_path = External::Path(secret_key_path);
        }
        self.storages.push(temp_dir);
        cfg.storage = storage_cfg;
        cfg
    }

    async fn create_initialized_network(
        &mut self,
        rng: &mut NodeRng,
    ) -> anyhow::Result<TestingNetwork<FilterReactor<MainReactor>>> {
        let root = RESOURCES_PATH.join("local");

        let mut network: TestingNetwork<FilterReactor<MainReactor>> = TestingNetwork::new();
        let first_node_port = testing::unused_port_on_localhost();

        for idx in 0..self.keys.len() {
            info!("creating node {}", idx);
            let cfg = self.create_node_config(idx, first_node_port);
            network
                .add_node_with_config_and_chainspec(
                    WithDir::new(root.clone(), cfg),
                    Arc::clone(&self.chainspec),
                    Arc::clone(&self.chainspec_raw_bytes),
                    rng,
                )
                .await
                .expect("could not add node to reactor");
        }

        Ok(network)
    }
}

/// Given an era number, returns a predicate to check if all of the nodes are in the specified era.
fn is_in_era(era_id: EraId) -> impl Fn(&Nodes) -> bool {
    move |nodes: &Nodes| {
        nodes
            .values()
            .all(|runner| runner.main_reactor().consensus().current_era() == Some(era_id))
    }
}

/// Given an era number, returns a predicate to check if all of the nodes have completed the
/// specified era.
fn has_completed_era(era_id: EraId) -> impl Fn(&Nodes) -> bool {
    move |nodes: &Nodes| {
        nodes.values().all(|runner| {
            runner
                .main_reactor()
                .storage()
                .read_highest_switch_block_headers(1)
                .unwrap()
                .last()
                .map_or(false, |header| header.era_id() == era_id)
        })
    }
}

fn is_ping(event: &MainEvent) -> bool {
    if let MainEvent::ConsensusMessageIncoming(ConsensusMessageIncoming {
        message: ConsensusMessage::Protocol { payload, .. },
        ..
    }) = event
    {
        let msg = bincode::deserialize(payload).unwrap();
        return matches!(
            msg,
            HighwayMessage::<ClContext>::NewVertex(HighwayVertex::Ping(_))
        );
    }
    false
}

/// A set of consecutive switch blocks.
struct SwitchBlocks {
    headers: Vec<BlockHeader>,
}

impl SwitchBlocks {
    /// Collects all switch blocks of the first `era_count` eras, and asserts that they are equal
    /// in all nodes.
    fn collect(nodes: &Nodes, era_count: u64) -> SwitchBlocks {
        let mut headers = Vec::new();
        for era_number in 0..era_count {
            let mut header_iter = nodes.values().map(|runner| {
                let storage = runner.main_reactor().storage();
                let maybe_block = storage
                    .transactional_get_switch_block_by_era_id(era_number)
                    .expect("failed to get switch block by era id");
                maybe_block.expect("missing switch block").take_header()
            });
            let header = header_iter.next().unwrap();
            assert_eq!(era_number, header.era_id().value());
            for other_header in header_iter {
                assert_eq!(header, other_header);
            }
            headers.push(header);
        }
        SwitchBlocks { headers }
    }

    /// Returns the list of equivocators in the given era.
    fn equivocators(&self, era_number: u64) -> &[PublicKey] {
        &self.headers[era_number as usize]
            .era_end()
            .expect("era end")
            .era_report()
            .equivocators
    }

    /// Returns the list of inactive validators in the given era.
    fn inactive_validators(&self, era_number: u64) -> &[PublicKey] {
        &self.headers[era_number as usize]
            .era_end()
            .expect("era end")
            .era_report()
            .inactive_validators
    }

    /// Returns the list of validators in the successor era.
    fn next_era_validators(&self, era_number: u64) -> &BTreeMap<PublicKey, U512> {
        self.headers[era_number as usize]
            .next_era_validator_weights()
            .expect("validators")
    }

    /// Returns the set of bids in the auction contract at the end of the given era.
    fn bids(&self, nodes: &Nodes, era_number: u64) -> Bids {
        let correlation_id = Default::default();
        let state_root_hash = *self.headers[era_number as usize].state_root_hash();
        for runner in nodes.values() {
            let request = GetBidsRequest::new(state_root_hash);
            let engine_state = runner.main_reactor().contract_runtime().engine_state();
            let bids_result = engine_state
                .get_bids(correlation_id, request)
                .expect("get_bids failed");
            if let Some(bids) = bids_result.into_success() {
                return bids;
            }
        }
        unreachable!("at least one node should have bids for era {}", era_number);
    }
}

#[tokio::test]
async fn run_network() {
    testing::init_logging();

    let mut rng = crate::new_rng();

    // Instantiate a new chain with a fixed size.
    const NETWORK_SIZE: usize = 5;
    let mut chain = TestChain::new(&mut rng, NETWORK_SIZE);

    let mut net = chain
        .create_initialized_network(&mut rng)
        .await
        .expect("network initialization failed");

    // Wait for all nodes to agree on one era.
    net.settle_on(
        &mut rng,
        is_in_era(EraId::from(1)),
        Duration::from_secs(1000),
    )
    .await;

    net.settle_on(
        &mut rng,
        is_in_era(EraId::from(2)),
        Duration::from_secs(1001),
    )
    .await;
}

#[tokio::test]
async fn run_equivocator_network() {
    testing::init_logging();

    let mut rng = crate::new_rng();

    let alice_secret_key = Arc::new(SecretKey::random(&mut rng));
    let alice_public_key = PublicKey::from(&*alice_secret_key);
    let bob_secret_key = Arc::new(SecretKey::random(&mut rng));
    let bob_public_key = PublicKey::from(&*bob_secret_key);

    let size: usize = 2;
    let mut keys: Vec<Arc<SecretKey>> = (1..size)
        .map(|_| Arc::new(SecretKey::random(&mut rng)))
        .collect();
    let mut stakes: BTreeMap<PublicKey, U512> = keys
        .iter()
        .map(|secret_key| (PublicKey::from(&*secret_key.clone()), U512::from(100000u64)))
        .collect();
    stakes.insert(PublicKey::from(&*alice_secret_key), U512::from(1));
    stakes.insert(PublicKey::from(&*bob_secret_key), U512::from(1));

    // Here's where things go wrong: Bob doesn't run a node at all, and Alice runs two!
    keys.push(alice_secret_key.clone());
    keys.push(alice_secret_key);

<<<<<<< HEAD
    // We configure the era to take ten rounds, and delay all messages to and from one of Alice's
    // nodes. That should guarantee that the two nodes equivocate: Since Alice and Bob have very low
    // weight, the first leader will be someone else, and will only be seen (and echoed) by one
    // of Alice's nodes.
=======
    // We configure the era to take ten rounds. That should guarantee that the two nodes
    // equivocate.
>>>>>>> b7ef03d9
    let mut chain = TestChain::new_with_keys(&mut rng, keys, stakes.clone());
    chain.chainspec_mut().core_config.minimum_era_height = 10;
    chain.chainspec_mut().core_config.validator_slots = size as u32;

    let mut net = chain
        .create_initialized_network(&mut rng)
        .await
        .expect("network initialization failed");
    let sc_conf = Config::default().consensus.zug;
    let timeout = sc_conf.proposal_timeout * (sc_conf.proposal_grace_period as u64 + 100) / 100;
    let mut maybe_first_message_time = None;
<<<<<<< HEAD
    net.reactors_mut()
        .find(|reactor| *reactor.inner().consensus().public_key() == alice_public_key)
        .unwrap()
        .set_filter(move |event| {
            let now = Timestamp::now();
            match &event {
                MainEvent::ConsensusMessageIncoming { .. } => {}
                MainEvent::NetworkRequest(
                    NetworkRequest::SendMessage { payload, .. }
                    | NetworkRequest::ValidatorBroadcast { payload, .. }
                    | NetworkRequest::Gossip { payload, .. },
                ) if matches!(**payload, Message::Consensus(_)) => {}
                _ => return Either::Right(event),
            };
            let first_message_time = *maybe_first_message_time.get_or_insert(now);
            if now < first_message_time + timeout {
                return Either::Left(time::sleep(timeout.into()).event(move |_| event));
            }
            Either::Right(event)
        });
=======

    let mut alice_reactors = net
        .reactors_mut()
        .filter(|reactor| *reactor.inner().consensus().public_key() == alice_public_key);

    // Delay all messages to and from the first of Alice's nodes until three rounds after the first
    // message.  Further, significantly delay any incoming pings to avoid the node detecting the
    // doppelganger and deactivating itself.
    alice_reactors.next().unwrap().set_filter(move |event| {
        if is_ping(&event) {
            return Either::Left(time::sleep((min_round_len * 30).into()).event(move |_| event));
        }
        let now = Timestamp::now();
        match &event {
            MainEvent::ConsensusMessageIncoming(_) => {}
            MainEvent::NetworkRequest(
                NetworkRequest::SendMessage { payload, .. }
                | NetworkRequest::ValidatorBroadcast { payload, .. }
                | NetworkRequest::Gossip { payload, .. },
            ) if matches!(**payload, Message::Consensus(_)) => {}
            _ => return Either::Right(event),
        };
        let first_message_time = *maybe_first_message_time.get_or_insert(now);
        if now < first_message_time + min_round_len * 3 {
            return Either::Left(time::sleep(min_round_len.into()).event(move |_| event));
        }
        Either::Right(event)
    });

    // Significantly delay all incoming pings to the second of Alice's nodes.
    alice_reactors.next().unwrap().set_filter(move |event| {
        if is_ping(&event) {
            return Either::Left(time::sleep((min_round_len * 30).into()).event(move |_| event));
        }
        Either::Right(event)
    });

    drop(alice_reactors);
>>>>>>> b7ef03d9

    let era_count = 4;

    let timeout = Duration::from_secs(90 * era_count);
    info!("Waiting for {} eras to end.", era_count);
    net.settle_on(
        &mut rng,
        has_completed_era(EraId::new(era_count - 1)),
        timeout,
    )
    .await;
    let switch_blocks = SwitchBlocks::collect(net.nodes(), era_count);
    let bids: Vec<Bids> = (0..era_count)
        .map(|era_number| switch_blocks.bids(net.nodes(), era_number))
        .collect();

<<<<<<< HEAD
    // Era 0 consists only of the genesis block.
    // In era 1, Alice equivocates and Bob is inactive. Since eviction takes place with a delay of
    // one (`auction_delay`) era, she is still included in the next era's validator set.
    assert_eq!(switch_blocks.equivocators(1), [alice_public_key.clone()]);
    assert_eq!(
        switch_blocks.inactive_validators(1),
        [bob_public_key.clone()]
    );
    assert!(bids[1][&alice_public_key].inactive());
=======
    // Since this setup sometimes produces an equivocation in era 2 rather than era 1, we set an
    // offset here.
    // TODO: Remove this once https://github.com/casper-network/casper-node/issues/1859 is fixed.
    let offset = if switch_blocks.equivocators(1).is_empty() {
        error!("failed to equivocate in era 1 - asserting equivocation detected in era 2");
        1
    } else {
        0
    };

    // Era 0 consists only of the genesis block.
    // In era 1, Alice equivocates. Since eviction takes place with a delay of one
    // (`auction_delay`) era, she is still included in the next era's validator set.
    assert_eq!(
        switch_blocks.equivocators(1 + offset),
        [alice_public_key.clone()]
    );
    assert_eq!(switch_blocks.inactive_validators(1 + offset), []);
    assert!(bids[1 + offset as usize][&alice_public_key].inactive());
>>>>>>> b7ef03d9
    assert!(switch_blocks
        .next_era_validators(1 + offset)
        .contains_key(&alice_public_key));

    // In era 2 Alice is banned. Banned validators count neither as faulty nor inactive, even
    // though they cannot participate. In the next era, she will be evicted.
<<<<<<< HEAD
    assert_eq!(switch_blocks.equivocators(2), []);
    assert_eq!(
        switch_blocks.inactive_validators(2),
        [bob_public_key.clone()]
    );
    assert!(bids[2][&alice_public_key].inactive());
=======
    assert_eq!(switch_blocks.equivocators(2 + offset), []);
    assert_eq!(switch_blocks.inactive_validators(2 + offset), []);
    assert!(bids[2 + offset as usize][&alice_public_key].inactive());
>>>>>>> b7ef03d9
    assert!(!switch_blocks
        .next_era_validators(2 + offset)
        .contains_key(&alice_public_key));

    // In era 3 she is not a validator anymore and her bid remains deactivated.
    if offset == 0 {
        assert_eq!(switch_blocks.equivocators(3), []);
        assert_eq!(switch_blocks.inactive_validators(3), []);
        assert!(bids[3][&alice_public_key].inactive());
        assert!(!switch_blocks
            .next_era_validators(3)
            .contains_key(&alice_public_key));
    }

    // We don't slash, so the stakes are never reduced.
    for (public_key, stake) in &stakes {
        assert!(bids[0][public_key].staked_amount() >= stake);
        assert!(bids[1][public_key].staked_amount() >= stake);
        assert!(bids[2][public_key].staked_amount() >= stake);
        assert!(bids[3][public_key].staked_amount() >= stake);
    }
}

#[tokio::test]
async fn dont_upgrade_without_switch_block() {
    testing::init_logging();

    let mut rng = crate::new_rng();

    const NETWORK_SIZE: usize = 2;
    let mut chain = TestChain::new(&mut rng, NETWORK_SIZE);
    chain.chainspec_mut().core_config.minimum_era_height = 2;
    chain.chainspec_mut().core_config.era_duration = 0.into();
    chain.chainspec_mut().core_config.minimum_block_time = "1second".parse().unwrap();

    let mut net = chain
        .create_initialized_network(&mut rng)
        .await
        .expect("network initialization failed");

    // An upgrade is scheduled for era 2, after the switch block in era 1 (height 2).
    // We artificially delay the execution of that block.
    for runner in net.runners_mut() {
        runner
            .process_injected_effects(|effect_builder| {
                let upgrade = NextUpgrade::new(
                    ActivationPoint::EraId(2.into()),
                    ProtocolVersion::from_parts(999, 0, 0),
                );
                effect_builder
                    .announce_upgrade_activation_point_read(upgrade)
                    .ignore()
            })
            .await;
        let mut exec_request_received = false;
        runner.reactor_mut().inner_mut().set_filter(move |event| {
            if let MainEvent::ContractRuntimeRequest(
                ContractRuntimeRequest::EnqueueBlockForExecution {
                    finalized_block, ..
                },
            ) = &event
            {
                if finalized_block.era_report().is_some()
                    && finalized_block.era_id() == EraId::from(1)
                    && !exec_request_received
                {
                    info!("delaying {}", finalized_block);
                    exec_request_received = true;
                    return Either::Left(
                        time::sleep(Duration::from_secs(10)).event(move |_| event),
                    );
                }
                info!("not delaying {}", finalized_block);
            }
            Either::Right(event)
        });
    }

    // Run until the nodes shut down for the upgrade.
    let timeout = Duration::from_secs(30);
    net.settle_on_exit(&mut rng, ExitCode::Success, timeout)
        .await;

    // Verify that the switch block has been stored: Even though it was delayed the node didn't
    // restart before executing and storing it.
    for runner in net.nodes().values() {
        let header = runner
            .main_reactor()
            .storage()
            .read_block_by_height(2)
            .expect("failed to read from storage")
            .expect("missing switch block")
            .take_header();
        assert_eq!(EraId::from(1), header.era_id());
        assert!(header.is_switch_block());
    }
}

#[tokio::test]
async fn should_store_finalized_approvals() {
    testing::init_logging();

    let mut rng = crate::new_rng();

    // Set up a network with two nodes.
    let alice_secret_key = Arc::new(SecretKey::random(&mut rng));
    let alice_public_key = PublicKey::from(&*alice_secret_key);
    let bob_secret_key = Arc::new(SecretKey::random(&mut rng));
    let charlie_secret_key = Arc::new(SecretKey::random(&mut rng)); // just for ordering testing purposes
    let keys: Vec<Arc<SecretKey>> = vec![alice_secret_key.clone(), bob_secret_key.clone()];
    // only Alice will be proposing blocks
    let stakes: BTreeMap<PublicKey, U512> =
        iter::once((alice_public_key.clone(), U512::from(100))).collect();

    // Eras have exactly two blocks each, and there is one block per second.
    let mut chain = TestChain::new_with_keys(&mut rng, keys, stakes.clone());
    chain.chainspec_mut().core_config.minimum_era_height = 2;
    chain.chainspec_mut().core_config.era_duration = 0.into();
<<<<<<< HEAD
    chain.chainspec_mut().core_config.minimum_block_time = "1second".parse().unwrap();
=======
    chain.chainspec_mut().highway_config.minimum_round_exponent = 10;
    chain.chainspec_mut().core_config.validator_slots = 1;
>>>>>>> b7ef03d9

    let mut net = chain
        .create_initialized_network(&mut rng)
        .await
        .expect("network initialization failed");

    // Wait for all nodes to complete era 0.
    net.settle_on(
        &mut rng,
        has_completed_era(EraId::from(0)),
        Duration::from_secs(30),
    )
    .await;

    // Submit a deploy.
    let mut deploy_alice_bob = Deploy::random_valid_native_transfer_without_deps(&mut rng);
    let mut deploy_alice_bob_charlie = deploy_alice_bob.clone();
    let mut deploy_bob_alice = deploy_alice_bob.clone();

    deploy_alice_bob.sign(&*alice_secret_key);
    deploy_alice_bob.sign(&*bob_secret_key);

    deploy_alice_bob_charlie.sign(&*alice_secret_key);
    deploy_alice_bob_charlie.sign(&*bob_secret_key);
    deploy_alice_bob_charlie.sign(&*charlie_secret_key);

    deploy_bob_alice.sign(&*bob_secret_key);
    deploy_bob_alice.sign(&*alice_secret_key);

    // We will be testing the correct sequence of approvals against the deploy signed by Bob and
    // Alice.
    // The deploy signed by Alice and Bob should give the same ordering of approvals.
    let expected_approvals: Vec<_> = deploy_bob_alice.approvals().iter().cloned().collect();

    // We'll give the deploy signed by Alice, Bob and Charlie to Bob, so these will be his original
    // approvals. Save these for checks later.
    let bobs_original_approvals: Vec<_> = deploy_alice_bob_charlie
        .approvals()
        .iter()
        .cloned()
        .collect();
    assert_ne!(bobs_original_approvals, expected_approvals);

    let deploy_hash = *deploy_alice_bob.deploy_or_transfer_hash().deploy_hash();

    for runner in net.runners_mut() {
        if runner.main_reactor().consensus().public_key() == &alice_public_key {
            // Alice will propose the deploy signed by Alice and Bob.
            runner
                .process_injected_effects(|effect_builder| {
                    effect_builder
                        .put_deploy_to_storage(Box::new(deploy_alice_bob.clone()))
                        .ignore()
                })
                .await;
            runner
                .process_injected_effects(|effect_builder| {
                    effect_builder
                        .announce_new_deploy_accepted(
                            Box::new(deploy_alice_bob.clone()),
                            Source::Client,
                        )
                        .ignore()
                })
                .await;
        } else {
            // Bob will receive the deploy signed by Alice, Bob and Charlie.
            runner
                .process_injected_effects(|effect_builder| {
                    effect_builder
                        .put_deploy_to_storage(Box::new(deploy_alice_bob_charlie.clone()))
                        .ignore()
                })
                .await;
            runner
                .process_injected_effects(|effect_builder| {
                    effect_builder
                        .announce_new_deploy_accepted(
                            Box::new(deploy_alice_bob_charlie.clone()),
                            Source::Client,
                        )
                        .ignore()
                })
                .await;
        }
    }

    // Run until the deploy gets executed.
    let timeout = Duration::from_secs(30);
    net.settle_on(
        &mut rng,
        |nodes| {
            nodes.values().all(|runner| {
                runner
                    .main_reactor()
                    .storage()
                    .get_deploy_metadata_by_hash(&deploy_hash)
                    .is_some()
            })
        },
        timeout,
    )
    .await;

    // Check if the approvals agree.
    for runner in net.nodes().values() {
        let maybe_dwa = runner
            .main_reactor()
            .storage()
            .get_deploy_with_finalized_approvals_by_hash(&deploy_hash);
        let maybe_finalized_approvals = maybe_dwa
            .as_ref()
            .and_then(|dwa| dwa.finalized_approvals())
            .map(|fa| fa.inner().iter().cloned().collect());
        let maybe_original_approvals = maybe_dwa
            .as_ref()
            .map(|dwa| dwa.original_approvals().iter().cloned().collect());
        if runner.main_reactor().consensus().public_key() != &alice_public_key {
            // Bob should have finalized approvals, and his original approvals should be different.
            assert_eq!(
                maybe_finalized_approvals.as_ref(),
                Some(&expected_approvals)
            );
            assert_eq!(
                maybe_original_approvals.as_ref(),
                Some(&bobs_original_approvals)
            );
        } else {
            // Alice should only have the correct approvals as the original ones, and no finalized
            // approvals (as they wouldn't be stored, because they would be the same as the
            // original ones).
            assert_eq!(maybe_finalized_approvals.as_ref(), None);
            assert_eq!(maybe_original_approvals.as_ref(), Some(&expected_approvals));
        }
    }
}

#[tokio::test]
async fn empty_block_validation_regression() {
    testing::init_logging();

    let mut rng = crate::new_rng();

    let size: usize = 4;
    let keys: Vec<Arc<SecretKey>> = (0..size)
        .map(|_| Arc::new(SecretKey::random(&mut rng)))
        .collect();
    let stakes: BTreeMap<PublicKey, U512> = keys
        .iter()
        .map(|secret_key| (PublicKey::from(&*secret_key.clone()), U512::from(100u64)))
        .collect();

    // We make the first validator always accuse everyone else.
    let mut chain = TestChain::new_with_keys(&mut rng, keys, stakes.clone());
    chain.chainspec_mut().core_config.minimum_block_time = "1second".parse().unwrap();
    chain.chainspec_mut().highway_config.maximum_round_length = "1second".parse().unwrap();
    chain.chainspec_mut().core_config.minimum_era_height = 15;
    let mut net = chain
        .create_initialized_network(&mut rng)
        .await
        .expect("network initialization failed");
    let malicious_validator = stakes.keys().next().unwrap().clone();
    info!("Malicious validator: {:?}", malicious_validator);
    let _everyone_else: Vec<_> = stakes
        .keys()
        .filter(|pub_key| **pub_key != malicious_validator)
        .cloned()
        .collect();
    let malicious_runner = net
        .runners_mut()
        .find(|runner| runner.main_reactor().consensus().public_key() == &malicious_validator)
        .unwrap();
    malicious_runner
        .reactor_mut()
        .inner_mut()
        .set_filter(move |event| match event {
            MainEvent::DeployBufferRequest(DeployBufferRequest::GetAppendableBlock {
                timestamp,
                responder,
            }) => {
                info!("Accusing everyone else!");
                // todo!: Accuse everyone else!
                Either::Right(MainEvent::DeployBufferRequest(
                    DeployBufferRequest::GetAppendableBlock {
                        timestamp,
                        responder,
                    },
                ))
            }
            event => Either::Right(event),
        });

    let timeout = Duration::from_secs(300);
    info!("Waiting for the first era to end.");
    net.settle_on(&mut rng, is_in_era(EraId::new(1)), timeout)
        .await;
    let switch_blocks = SwitchBlocks::collect(net.nodes(), 1);

    // Nobody actually double-signed. The accusations should have had no effect.
    assert_eq!(switch_blocks.equivocators(0), []);
    // If the malicious validator was the first proposer, all their Highway units might be invalid,
    // because they all refer to the invalid proposal, so they might get flagged as inactive. No
    // other validators should be considered inactive.
    match switch_blocks.inactive_validators(0) {
        [] => {}
        [inactive_validator] if malicious_validator == *inactive_validator => {}
        inactive => panic!("unexpected inactive validators: {:?}", inactive),
    }
}<|MERGE_RESOLUTION|>--- conflicted
+++ resolved
@@ -6,7 +6,7 @@
 use rand::Rng;
 use tempfile::TempDir;
 use tokio::time;
-use tracing::info;
+use tracing::{error, info};
 
 use casper_execution_engine::core::engine_state::GetBidsRequest;
 use casper_types::{
@@ -90,8 +90,6 @@
         let (mut chainspec, chainspec_raw_bytes) =
             <(Chainspec, ChainspecRawBytes)>::from_resources("local");
 
-        let validator_count = stakes.len() as u32;
-
         // Override accounts with those generated from the keys.
         let accounts = stakes
             .into_iter()
@@ -121,8 +119,6 @@
         chainspec.core_config.era_duration = 10.into();
         chainspec.core_config.auction_delay = 1;
         chainspec.core_config.unbonding_delay = 3;
-        chainspec.core_config.validator_slots =
-            chainspec.core_config.validator_slots.max(validator_count);
 
         TestChain {
             keys,
@@ -222,10 +218,11 @@
         ..
     }) = event
     {
-        let msg = bincode::deserialize(payload).unwrap();
         return matches!(
-            msg,
-            HighwayMessage::<ClContext>::NewVertex(HighwayVertex::Ping(_))
+            payload.clone().try_into_highway(),
+            Ok(HighwayMessage::<ClContext>::NewVertex(HighwayVertex::Ping(
+                _
+            )))
         );
     }
     false
@@ -344,8 +341,9 @@
     let bob_secret_key = Arc::new(SecretKey::random(&mut rng));
     let bob_public_key = PublicKey::from(&*bob_secret_key);
 
-    let size: usize = 2;
-    let mut keys: Vec<Arc<SecretKey>> = (1..size)
+    let size: usize = 3;
+    // Leave two free slots for Alice and Bob.
+    let mut keys: Vec<Arc<SecretKey>> = (2..size)
         .map(|_| Arc::new(SecretKey::random(&mut rng)))
         .collect();
     let mut stakes: BTreeMap<PublicKey, U512> = keys
@@ -359,48 +357,20 @@
     keys.push(alice_secret_key.clone());
     keys.push(alice_secret_key);
 
-<<<<<<< HEAD
-    // We configure the era to take ten rounds, and delay all messages to and from one of Alice's
-    // nodes. That should guarantee that the two nodes equivocate: Since Alice and Bob have very low
-    // weight, the first leader will be someone else, and will only be seen (and echoed) by one
-    // of Alice's nodes.
-=======
     // We configure the era to take ten rounds. That should guarantee that the two nodes
     // equivocate.
->>>>>>> b7ef03d9
     let mut chain = TestChain::new_with_keys(&mut rng, keys, stakes.clone());
     chain.chainspec_mut().core_config.minimum_era_height = 10;
+    chain.chainspec_mut().highway_config.maximum_round_length =
+        chain.chainspec.core_config.minimum_block_time * 2;
     chain.chainspec_mut().core_config.validator_slots = size as u32;
 
     let mut net = chain
         .create_initialized_network(&mut rng)
         .await
         .expect("network initialization failed");
-    let sc_conf = Config::default().consensus.zug;
-    let timeout = sc_conf.proposal_timeout * (sc_conf.proposal_grace_period as u64 + 100) / 100;
+    let min_round_len = chain.chainspec.core_config.minimum_block_time;
     let mut maybe_first_message_time = None;
-<<<<<<< HEAD
-    net.reactors_mut()
-        .find(|reactor| *reactor.inner().consensus().public_key() == alice_public_key)
-        .unwrap()
-        .set_filter(move |event| {
-            let now = Timestamp::now();
-            match &event {
-                MainEvent::ConsensusMessageIncoming { .. } => {}
-                MainEvent::NetworkRequest(
-                    NetworkRequest::SendMessage { payload, .. }
-                    | NetworkRequest::ValidatorBroadcast { payload, .. }
-                    | NetworkRequest::Gossip { payload, .. },
-                ) if matches!(**payload, Message::Consensus(_)) => {}
-                _ => return Either::Right(event),
-            };
-            let first_message_time = *maybe_first_message_time.get_or_insert(now);
-            if now < first_message_time + timeout {
-                return Either::Left(time::sleep(timeout.into()).event(move |_| event));
-            }
-            Either::Right(event)
-        });
-=======
 
     let mut alice_reactors = net
         .reactors_mut()
@@ -439,7 +409,6 @@
     });
 
     drop(alice_reactors);
->>>>>>> b7ef03d9
 
     let era_count = 4;
 
@@ -456,17 +425,6 @@
         .map(|era_number| switch_blocks.bids(net.nodes(), era_number))
         .collect();
 
-<<<<<<< HEAD
-    // Era 0 consists only of the genesis block.
-    // In era 1, Alice equivocates and Bob is inactive. Since eviction takes place with a delay of
-    // one (`auction_delay`) era, she is still included in the next era's validator set.
-    assert_eq!(switch_blocks.equivocators(1), [alice_public_key.clone()]);
-    assert_eq!(
-        switch_blocks.inactive_validators(1),
-        [bob_public_key.clone()]
-    );
-    assert!(bids[1][&alice_public_key].inactive());
-=======
     // Since this setup sometimes produces an equivocation in era 2 rather than era 1, we set an
     // offset here.
     // TODO: Remove this once https://github.com/casper-network/casper-node/issues/1859 is fixed.
@@ -484,40 +442,37 @@
         switch_blocks.equivocators(1 + offset),
         [alice_public_key.clone()]
     );
-    assert_eq!(switch_blocks.inactive_validators(1 + offset), []);
     assert!(bids[1 + offset as usize][&alice_public_key].inactive());
->>>>>>> b7ef03d9
     assert!(switch_blocks
         .next_era_validators(1 + offset)
         .contains_key(&alice_public_key));
 
     // In era 2 Alice is banned. Banned validators count neither as faulty nor inactive, even
     // though they cannot participate. In the next era, she will be evicted.
-<<<<<<< HEAD
-    assert_eq!(switch_blocks.equivocators(2), []);
+    assert_eq!(switch_blocks.equivocators(2 + offset), []);
+    assert!(bids[2 + offset as usize][&alice_public_key].inactive());
+    assert!(!switch_blocks
+        .next_era_validators(2 + offset)
+        .contains_key(&alice_public_key));
+
+    // In era 3 she is not a validator anymore and her bid remains deactivated.
+    if offset == 0 {
+        assert_eq!(switch_blocks.equivocators(3), []);
+        assert!(bids[3][&alice_public_key].inactive());
+        assert!(!switch_blocks
+            .next_era_validators(3)
+            .contains_key(&alice_public_key));
+    }
+
+    // Bob is inactive.
+    assert_eq!(
+        switch_blocks.inactive_validators(1),
+        [bob_public_key.clone()]
+    );
     assert_eq!(
         switch_blocks.inactive_validators(2),
         [bob_public_key.clone()]
     );
-    assert!(bids[2][&alice_public_key].inactive());
-=======
-    assert_eq!(switch_blocks.equivocators(2 + offset), []);
-    assert_eq!(switch_blocks.inactive_validators(2 + offset), []);
-    assert!(bids[2 + offset as usize][&alice_public_key].inactive());
->>>>>>> b7ef03d9
-    assert!(!switch_blocks
-        .next_era_validators(2 + offset)
-        .contains_key(&alice_public_key));
-
-    // In era 3 she is not a validator anymore and her bid remains deactivated.
-    if offset == 0 {
-        assert_eq!(switch_blocks.equivocators(3), []);
-        assert_eq!(switch_blocks.inactive_validators(3), []);
-        assert!(bids[3][&alice_public_key].inactive());
-        assert!(!switch_blocks
-            .next_era_validators(3)
-            .contains_key(&alice_public_key));
-    }
 
     // We don't slash, so the stakes are never reduced.
     for (public_key, stake) in &stakes {
@@ -623,12 +578,8 @@
     let mut chain = TestChain::new_with_keys(&mut rng, keys, stakes.clone());
     chain.chainspec_mut().core_config.minimum_era_height = 2;
     chain.chainspec_mut().core_config.era_duration = 0.into();
-<<<<<<< HEAD
     chain.chainspec_mut().core_config.minimum_block_time = "1second".parse().unwrap();
-=======
-    chain.chainspec_mut().highway_config.minimum_round_exponent = 10;
     chain.chainspec_mut().core_config.validator_slots = 1;
->>>>>>> b7ef03d9
 
     let mut net = chain
         .create_initialized_network(&mut rng)
