#![allow(unused)] // TODO: To be removed

//! Effects subsystem.
//!
//! Effects describe things that the creator of the effect intends to happen, producing a value upon
//! completion (they actually are boxed futures).
//!
//! A pinned, boxed future returning an event is called an effect and typed as an `Effect<Ev>`,
//! where `Ev` is the event's type, as every effect must have its return value either wrapped in an
//! event through [`EffectExt::event`](crate::effect::EffectExt::event) or ignored using
//! [`EffectExt::ignore`](crate::effect::EffectExt::ignore). As an example, the
//! [`handle_event`](crate::components::Component::handle_event) function of a component always
//! returns `Effect<Self::Event>`.
//!
//! # A primer on events
//!
//! There are three distinct groups of events found around the node:
//!
//! * (unbound) events: These events are not associated with a particular reactor or component and
//!   represent information or requests by themselves. An example is the
//!   [`PeerBehaviorAnnouncement`](`crate::effect::announcements::PeerBehaviorAnnouncement`), it can
//!   be emitted through an effect by different components and contains the ID of a peer that should
//!   be shunned. It is not associated with a particular reactor or component though.
//!
//!   While the node is running, these unbound events cannot exist on their own, instead they are
//!   typically converted into a concrete reactor event by the effect builder as soon as they are
//!   created.
//!
//! * reactor events: A running reactor has a single event type that encompasses all possible
//!   unbound events that can occur during its operation and all component events of components it
//!   is made of. Usually they are implemented as one large `enum` with only newtype-variants.
//!
//! * component events: Every component defines its own set of events, typically for internal use.
//!   If the component is able to process unbound events like announcements or requests, it will
//!   have a `From` implementation that allows converting them into a suitable component event.
//!
//!   Component events are also created from the return values of effects: While effects do not
//!   return events themselves when called, their return values are turned first into component
//!   events through the [`event`](crate::effect::EffectExt) method. In a second step, inside the
//!   reactors routing code, `wrap_effect` will then convert from component to reactor event.
//!
//! # Using effects
//!
//! To create an effect, an `EffectBuilder` will be passed in by the calling reactor runner. For
//! example, given an effect builder `effect_builder`, we can create a `set_timeout` future and turn
//! it into an effect:
//!
//! ```ignore
//! use std::time::Duration;
//! use casper_node::effect::EffectExt;
//!
//! // Note: This is our "component" event.
//! enum Event {
//!     ThreeSecondsElapsed(Duration)
//! }
//!
//! effect_builder
//!     .set_timeout(Duration::from_secs(3))
//!     .event(Event::ThreeSecondsElapsed);
//! ```
//!
//! This example will produce an effect that, after three seconds, creates an
//! `Event::ThreeSecondsElapsed`. Note that effects do nothing on their own, they need to be passed
//! to a [`reactor`](../reactor/index.html) to be executed.
//!
//! # Arbitrary effects
//!
//! While it is technically possible to turn any future into an effect, it is in general advisable
//! to only use the methods on [`EffectBuilder`] or short, anonymous futures to create effects.
//!
//! # Announcements and requests
//!
//! Events are usually classified into either announcements or requests, although these properties
//! are not reflected in the type system.
//!
//! **Announcements** are events that are essentially "fire-and-forget"; the component that created
//! the effect resulting in the creation of the announcement will never expect an "answer".
//! Announcements are often dispatched to multiple components by the reactor; since that usually
//! involves a [`clone`](`Clone::clone`), they should be kept light.
//!
//! A good example is the arrival of a new deploy passed in by a client. Depending on the setup it
//! may be stored, buffered or, in certain testing setups, just discarded. None of this is a concern
//! of the component that talks to the client and deserializes the incoming deploy though, instead
//! it simply returns an effect that produces an announcement.
//!
//! **Requests** are complex events that are used when a component needs something from other
//! components. Typically, an effect (which uses [`EffectBuilder::make_request`] in its
//! implementation) is called resulting in the actual request being scheduled and handled. In
//! contrast to announcements, requests must always be handled by exactly one component.
//!
//! Every request has a [`Responder`]-typed field, which a handler of a request calls to produce
//! another effect that will send the return value to the original requesting component. Failing to
//! call the [`Responder::respond`] function will result in a runtime warning.

pub(crate) mod announcements;
pub(crate) mod diagnostics_port;
pub(crate) mod incoming;
pub(crate) mod requests;

use std::{
    any::type_name,
    borrow::Cow,
    collections::{BTreeMap, HashMap, HashSet},
    fmt::{self, Debug, Display, Formatter},
    future::Future,
    mem,
    sync::Arc,
    time::{Duration, Instant},
};

use datasize::DataSize;
use futures::{channel::oneshot, future::BoxFuture, FutureExt};
use once_cell::sync::Lazy;
use serde::{Deserialize, Serialize, Serializer};
use smallvec::{smallvec, SmallVec};
use tokio::{sync::Semaphore, time};
use tracing::{debug, error, warn};

use casper_execution_engine::{
    core::engine_state::{
        self, era_validators::GetEraValidatorsError, genesis::GenesisSuccess, BalanceRequest,
        BalanceResult, GetBidsRequest, GetBidsResult, QueryRequest, QueryResult, UpgradeConfig,
        UpgradeSuccess,
    },
    shared::execution_journal::ExecutionJournal,
    storage::trie::TrieRaw,
};
use casper_hashing::Digest;
use casper_types::{
    account::Account, bytesrepr::Bytes, system::auction::EraValidators, Contract, ContractPackage,
    EraId, ExecutionEffect, ExecutionResult, Key, ProtocolVersion, PublicKey, TimeDiff, Timestamp,
    Transfer, URef, U512,
};

use crate::{
    components::{
        block_synchronizer::{GlobalStateSynchronizerError, TrieAccumulatorError},
        consensus::{ClContext, EraDump, ProposedBlock, ValidatorChange},
        contract_runtime::{ContractRuntimeError, EraValidatorsRequest},
        deploy_acceptor,
        fetcher::FetchResult,
        small_network::FromIncoming,
        upgrade_watcher::NextUpgrade,
    },
    contract_runtime::SpeculativeExecutionState,
    effect::requests::BlockAccumulatorRequest,
    reactor::{EventQueueHandle, QueueKind},
    types::{
        appendable_block::AppendableBlock, ApprovalsHashes, AvailableBlockRange, Block,
        BlockAndDeploys, BlockExecutionResultsOrChunk, BlockExecutionResultsOrChunkId, BlockHash,
        BlockHeader, BlockHeaderWithMetadata, BlockSignatures, BlockWithMetadata, Chainspec,
        ChainspecRawBytes, Deploy, DeployHash, DeployHeader, DeployId, DeployMetadataExt,
        DeployWithFinalizedApprovals, FetcherItem, FinalitySignature, FinalitySignatureId,
        FinalizedApprovals, FinalizedBlock, GossiperItem, LegacyDeploy, NodeId, TrieOrChunk,
        TrieOrChunkId,
    },
    utils::{fmt_limit::FmtLimit, SharedFlag, Source},
};
use announcements::{
    BlockAccumulatorAnnouncement, ConsensusAnnouncement, ContractRuntimeAnnouncement,
    ControlAnnouncement, DeployAcceptorAnnouncement, DeployBufferAnnouncement,
    GossiperAnnouncement, PeerBehaviorAnnouncement, QueueDumpFormat, RpcServerAnnouncement,
    UpgradeWatcherAnnouncement,
};
use diagnostics_port::DumpConsensusStateRequest;
use requests::{
    AppStateRequest, BeginGossipRequest, BlockCompleteConfirmationRequest, BlockValidationRequest,
    ChainspecRawBytesRequest, ConsensusRequest, ContractRuntimeRequest, DeployBufferRequest,
    FetcherRequest, MetricsRequest, NetworkInfoRequest, NetworkRequest, StorageRequest,
    SyncGlobalStateRequest, TrieAccumulatorRequest, UpgradeWatcherRequest,
};

/// A resource that will never be available, thus trying to acquire it will wait forever.
static UNOBTAINABLE: Lazy<Semaphore> = Lazy::new(|| Semaphore::new(0));

/// A pinned, boxed future that produces one or more events.
pub(crate) type Effect<Ev> = BoxFuture<'static, Multiple<Ev>>;

/// Multiple effects in a container.
pub(crate) type Effects<Ev> = Multiple<Effect<Ev>>;

/// A small collection of rarely more than two items.
///
/// Stored in a `SmallVec` to avoid allocations in case there are less than three items grouped. The
/// size of two items is chosen because one item is the most common use case, and large items are
/// typically boxed. In the latter case two pointers and one enum variant discriminator is almost
/// the same size as an empty vec, which is two pointers.
pub(crate) type Multiple<T> = SmallVec<[T; 2]>;

/// The type of peers that should receive the gossip message.
#[derive(Debug, Serialize, PartialEq, Eq, Hash, Copy, Clone, DataSize)]
pub(crate) enum GossipTarget {
    /// Peers which are not validators in the given era.
    NonValidators(EraId),
    /// All peers.
    All,
}

impl Default for GossipTarget {
    fn default() -> Self {
        GossipTarget::All
    }
}

/// A responder satisfying a request.
#[must_use]
#[derive(DataSize)]
pub(crate) struct Responder<T> {
    /// Sender through which the response ultimately should be sent.
    sender: Option<oneshot::Sender<T>>,
    /// Reactor flag indicating shutdown.
    is_shutting_down: SharedFlag,
}

/// A responder that will automatically send a `None` on drop.
#[must_use]
#[derive(DataSize, Debug)]
pub(crate) struct AutoClosingResponder<T>(Responder<Option<T>>);

impl<T> AutoClosingResponder<T> {
    /// Creates a new auto closing responder from a responder of `Option<T>`.
    pub(crate) fn from_opt_responder(responder: Responder<Option<T>>) -> Self {
        AutoClosingResponder(responder)
    }

    /// Extracts the inner responder.
    fn into_inner(mut self) -> Responder<Option<T>> {
        let is_shutting_down = self.0.is_shutting_down;
        mem::replace(
            &mut self.0,
            Responder {
                sender: None,
                is_shutting_down,
            },
        )
    }
}

impl<T: Debug> AutoClosingResponder<T> {
    /// Send `Some(data)` to the origin of the request.
    pub(crate) async fn respond(self, data: T) {
        self.into_inner().respond(Some(data)).await
    }

    /// Send `None` to the origin of the request.
    pub(crate) async fn respond_none(self) {
        self.into_inner().respond(None).await
    }
}

impl<T> Drop for AutoClosingResponder<T> {
    fn drop(&mut self) {
        if let Some(sender) = self.0.sender.take() {
            debug!(
                sending_value = %self.0,
                "responding None by dropping auto-close responder"
            );
            // We still haven't answered, send an answer.
            if let Err(_unsent_value) = sender.send(None) {
                debug!(
                    unsent_value = %self.0,
                    "failed to auto-close responder, ignoring"
                )
            }
        }
    }
}

impl<T: 'static + Send> Responder<T> {
    /// Creates a new `Responder`.
    #[inline]
    fn new(sender: oneshot::Sender<T>, is_shutting_down: SharedFlag) -> Self {
        Responder {
            sender: Some(sender),
            is_shutting_down,
        }
    }

    /// Helper method for tests.
    ///
    /// Allows creating a responder manually, without observing the shutdown flag. This function
    /// should not be used, unless you are writing alternative infrastructure, e.g. for tests.
    #[cfg(test)]
    #[inline]
    pub(crate) fn without_shutdown(sender: oneshot::Sender<T>) -> Self {
        Responder::new(sender, SharedFlag::global_shared())
    }
}

impl<T: Debug> Responder<T> {
    /// Send `data` to the origin of the request.
    pub(crate) async fn respond(mut self, data: T) {
        if let Some(sender) = self.sender.take() {
            if let Err(data) = sender.send(data) {
                // If we cannot send a response down the channel, it means the original requester is
                // no longer interested in our response. This typically happens during shutdowns, or
                // in cases where an originating external request has been cancelled.

                debug!(
                    data=?FmtLimit::new(1000, &data),
                    "ignored failure to send response to request down oneshot channel"
                );
            }
        } else {
            error!(
                data=?FmtLimit::new(1000, &data),
                "tried to send a value down a responder channel, but it was already used"
            );
        }
    }
}

impl<T> Debug for Responder<T> {
    fn fmt(&self, formatter: &mut Formatter<'_>) -> fmt::Result {
        write!(formatter, "Responder<{}>", type_name::<T>(),)
    }
}

impl<T> Display for Responder<T> {
    fn fmt(&self, formatter: &mut Formatter<'_>) -> fmt::Result {
        write!(formatter, "responder({})", type_name::<T>(),)
    }
}

impl<T> Drop for Responder<T> {
    fn drop(&mut self) {
        if self.sender.is_some() {
            if self.is_shutting_down.is_set() {
                debug!(
                    responder=?self,
                    "ignored dropping of responder during shutdown"
                );
            } else {
                // This is usually a very serious error, as another component will now be stuck.
                //
                // See the code `make_request` for more details.
                error!(
                    responder=?self,
                    "dropped without being responded to outside of shutdown"
                );
            }
        }
    }
}

impl<T> Serialize for Responder<T> {
    fn serialize<S: Serializer>(&self, serializer: S) -> Result<S::Ok, S::Error> {
        serializer.serialize_str(&format!("{:?}", self))
    }
}

impl<T> Serialize for AutoClosingResponder<T> {
    fn serialize<S: Serializer>(&self, serializer: S) -> Result<S::Ok, S::Error> {
        self.0.serialize(serializer)
    }
}

/// Effect extension for futures, used to convert futures into actual effects.
pub(crate) trait EffectExt: Future + Send {
    /// Finalizes a future into an effect that returns a single event.
    ///
    /// The function `f` is used to translate the returned value from an effect into an event.
    fn event<U, F>(self, f: F) -> Effects<U>
    where
        F: FnOnce(Self::Output) -> U + 'static + Send,
        U: 'static,
        Self: Sized;

    /// Finalizes a future into an effect that returns an iterator of events.
    ///
    /// The function `f` is used to translate the returned value from an effect into an iterator of
    /// events.
    fn events<U, F, I>(self, f: F) -> Effects<U>
    where
        F: FnOnce(Self::Output) -> I + 'static + Send,
        U: 'static,
        I: Iterator<Item = U>,
        Self: Sized;

    /// Finalizes a future into an effect that runs but drops the result.
    fn ignore<Ev>(self) -> Effects<Ev>;
}

/// Effect extension for futures, used to convert futures returning a `Result` into two different
/// effects.
pub(crate) trait EffectResultExt {
    /// The type the future will return if `Ok`.
    type Value;
    /// The type the future will return if `Err`.
    type Error;

    /// Finalizes a future returning a `Result` into two different effects.
    ///
    /// The function `f_ok` is used to translate the returned value from an effect into an event,
    /// while the function `f_err` does the same for a potential error.
    fn result<U, F, G>(self, f_ok: F, f_err: G) -> Effects<U>
    where
        F: FnOnce(Self::Value) -> U + 'static + Send,
        G: FnOnce(Self::Error) -> U + 'static + Send,
        U: 'static;
}

/// Effect extension for futures, used to convert futures returning an `Option` into two different
/// effects.
pub(crate) trait EffectOptionExt {
    /// The type the future will return if `Some`.
    type Value;

    /// Finalizes a future returning an `Option` into two different effects.
    ///
    /// The function `f_some` is used to translate the returned value from an effect into an event,
    /// while the function `f_none` does the same for a returned `None`.
    fn map_or_else<U, F, G>(self, f_some: F, f_none: G) -> Effects<U>
    where
        F: FnOnce(Self::Value) -> U + 'static + Send,
        G: FnOnce() -> U + 'static + Send,
        U: 'static;

    /// Finalizes a future returning an `Option` into two different effects.
    ///
    /// The function `f` is used to translate the returned value from an effect into an event,
    /// In the case of `None`, empty vector of effects is returned.
    fn map_some<U, F>(self, f: F) -> Effects<U>
    where
        F: FnOnce(Self::Value) -> U + 'static + Send,
        U: 'static;
}

impl<T: ?Sized> EffectExt for T
where
    T: Future + Send + 'static + Sized,
{
    fn event<U, F>(self, f: F) -> Effects<U>
    where
        F: FnOnce(Self::Output) -> U + 'static + Send,
        U: 'static,
    {
        smallvec![self.map(f).map(|item| smallvec![item]).boxed()]
    }

    fn events<U, F, I>(self, f: F) -> Effects<U>
    where
        F: FnOnce(Self::Output) -> I + 'static + Send,
        U: 'static,
        I: Iterator<Item = U>,
    {
        smallvec![self.map(f).map(|iter| iter.collect()).boxed()]
    }

    fn ignore<Ev>(self) -> Effects<Ev> {
        smallvec![self.map(|_| Multiple::new()).boxed()]
    }
}

impl<T, V, E> EffectResultExt for T
where
    T: Future<Output = Result<V, E>> + Send + 'static + Sized,
    T: ?Sized,
{
    type Value = V;
    type Error = E;

    fn result<U, F, G>(self, f_ok: F, f_err: G) -> Effects<U>
    where
        F: FnOnce(V) -> U + 'static + Send,
        G: FnOnce(E) -> U + 'static + Send,
        U: 'static,
    {
        smallvec![self
            .map(|result| result.map_or_else(f_err, f_ok))
            .map(|item| smallvec![item])
            .boxed()]
    }
}

impl<T, V> EffectOptionExt for T
where
    T: Future<Output = Option<V>> + Send + 'static + Sized,
    T: ?Sized,
{
    type Value = V;

    fn map_or_else<U, F, G>(self, f_some: F, f_none: G) -> Effects<U>
    where
        F: FnOnce(V) -> U + 'static + Send,
        G: FnOnce() -> U + 'static + Send,
        U: 'static,
    {
        smallvec![self
            .map(|option| option.map_or_else(f_none, f_some))
            .map(|item| smallvec![item])
            .boxed()]
    }

    /// Finalizes a future returning an `Option`.
    ///
    /// The function `f` is used to translate the returned value from an effect into an event,
    /// In the case of `None`, empty vector is returned.
    fn map_some<U, F>(self, f: F) -> Effects<U>
    where
        F: FnOnce(Self::Value) -> U + 'static + Send,
        U: 'static,
    {
        smallvec![self
            .map(|option| option
                .map(|el| smallvec![f(el)])
                .unwrap_or_else(|| smallvec![]))
            .boxed()]
    }
}

/// A builder for [`Effect`](type.Effect.html)s.
///
/// Provides methods allowing the creation of effects which need to be scheduled on the reactor's
/// event queue, without giving direct access to this queue.
///
/// The `REv` type parameter indicates which reactor event effects created by this builder will
/// produce as side-effects.
#[derive(Debug)]
pub(crate) struct EffectBuilder<REv: 'static> {
    /// A handle to the referenced event queue.
    event_queue: EventQueueHandle<REv>,
}

// Implement `Clone` and `Copy` manually, as `derive` will make it depend on `REv` otherwise.
impl<REv> Clone for EffectBuilder<REv> {
    fn clone(&self) -> Self {
        EffectBuilder {
            event_queue: self.event_queue,
        }
    }
}

impl<REv> Copy for EffectBuilder<REv> {}

impl<REv> EffectBuilder<REv> {
    /// Creates a new effect builder.
    pub(crate) fn new(event_queue: EventQueueHandle<REv>) -> Self {
        EffectBuilder { event_queue }
    }

    /// Extract the event queue handle out of the effect builder.
    pub(crate) fn into_inner(self) -> EventQueueHandle<REv> {
        self.event_queue
    }

    /// Performs a request.
    ///
    /// Given a request `Q`, that when completed will yield a result of `T`, produces a future that
    /// will
    ///
    /// 1. create an event to send the request to the respective component (thus `Q: Into<REv>`),
    /// 2. wait for a response and return it.
    ///
    /// This function is usually only used internally by effects implemented on the effects builder,
    /// but IO components may also make use of it.
    ///
    /// # Cancellation safety
    ///
    /// This future is cancellation safe: If it is dropped without being polled, it merely indicates
    /// the original requester is not longer interested in the result, which will be discarded.
    pub(crate) async fn make_request<T, Q, F>(self, f: F, queue_kind: QueueKind) -> T
    where
        T: Send + 'static,
        Q: Into<REv>,
        F: FnOnce(Responder<T>) -> Q,
    {
        let (event, wait_future) = self.create_request_parts(f);

        // Schedule the request before awaiting the response.
        self.event_queue.schedule(event, queue_kind).await;
        wait_future.await
    }

    /// Creates the part necessary to make a request.
    ///
    /// A request usually consists of two parts: The request event that needs to be scheduled on the
    /// reactor queue and associated future that allows waiting for the response. This function
    /// creates both of them without processing or spawning either.
    ///
    /// Usually you will want to call the higher level `make_request` function.
    pub(crate) fn create_request_parts<T, Q, F>(self, f: F) -> (REv, impl Future<Output = T>)
    where
        T: Send + 'static,
        Q: Into<REv>,
        F: FnOnce(Responder<T>) -> Q,
    {
        // Prepare a channel.
        let (sender, receiver) = oneshot::channel();

        // Create response function.
        let responder = Responder::new(sender, self.event_queue.shutdown_flag());

        // Now inject the request event into the event loop.
        let request_event = f(responder).into();

        let fut = async move {
            match receiver.await {
                Ok(value) => value,
                Err(err) => {
                    // The channel should usually not be closed except during shutdowns, as it
                    // indicates a panic or disappearance of the remote that is
                    // supposed to process the request.
                    //
                    // If it does happen, we pretend nothing happened instead of crashing.
                    if self.event_queue.shutdown_flag().is_set() {
                        debug!(%err, channel=?type_name::<T>(), "ignoring closed channel due to shutdown")
                    } else {
                        error!(%err, channel=?type_name::<T>(), "request for channel closed, this may be a bug? \
                            check if a component is stuck from now on");
                    }

                    // We cannot produce any value to satisfy the request, so we just abandon this
                    // task by waiting on a resource we can never acquire.
                    let _ = UNOBTAINABLE.acquire().await;
                    panic!("should never obtain unobtainable semaphore");
                }
            }
        };

        (request_event, fut)
    }

    /// Run and end effect immediately.
    ///
    /// Can be used to trigger events from effects when combined with `.event`. Do not use this to
    /// "do nothing", as it will still cause a task to be spawned.
    #[inline(always)]
    #[allow(clippy::manual_async_fn)]
    pub(crate) fn immediately(self) -> impl Future<Output = ()> + Send {
        // Note: This function is implemented manually without `async` sugar because the `Send`
        // inference seems to not work in all cases otherwise.
        async {}
    }

    /// Reports a fatal error.  Normally called via the `crate::fatal!()` macro.
    ///
    /// Usually causes the node to cease operations quickly and exit/crash.
    //
    // Note: This function is implemented manually without `async` sugar because the `Send`
    // inference seems to not work in all cases otherwise.
    pub(crate) async fn fatal(self, file: &'static str, line: u32, msg: String)
    where
        REv: From<ControlAnnouncement>,
    {
        self.event_queue
            .schedule(
                ControlAnnouncement::FatalError { file, line, msg },
                QueueKind::Control,
            )
            .await
    }

    /// Sets a timeout.
    pub(crate) async fn set_timeout(self, timeout: Duration) -> Duration {
        let then = Instant::now();
        time::sleep(timeout).await;
        Instant::now() - then
    }

    /// Retrieve a snapshot of the nodes current metrics formatted as string.
    ///
    /// If an error occurred producing the metrics, `None` is returned.
    pub(crate) async fn get_metrics(self) -> Option<String>
    where
        REv: From<MetricsRequest>,
    {
        self.make_request(
            |responder| MetricsRequest::RenderNodeMetricsText { responder },
            QueueKind::Api,
        )
        .await
    }

    /// Sends a network message.
    ///
    /// The message is queued and sent, but no delivery guaranteed. Will return after the message
    /// has been buffered in the outgoing kernel buffer and thus is subject to backpressure.
    pub(crate) async fn send_message<P>(self, dest: NodeId, payload: P)
    where
        REv: From<NetworkRequest<P>>,
    {
        self.make_request(
            |responder| NetworkRequest::SendMessage {
                dest: Box::new(dest),
                payload: Box::new(payload),
                respond_after_queueing: false,
                auto_closing_responder: AutoClosingResponder::from_opt_responder(responder),
            },
            QueueKind::Network,
        )
        .await;
    }

    /// Enqueues a network message.
    ///
    /// The message is queued in "fire-and-forget" fashion, there is no guarantee that the peer
    /// will receive it. Returns as soon as the message is queued inside the networking component.
    pub(crate) async fn enqueue_message<P>(self, dest: NodeId, payload: P)
    where
        REv: From<NetworkRequest<P>>,
    {
        self.make_request(
            |responder| NetworkRequest::SendMessage {
                dest: Box::new(dest),
                payload: Box::new(payload),
                respond_after_queueing: true,
                auto_closing_responder: AutoClosingResponder::from_opt_responder(responder),
            },
            QueueKind::Network,
        )
        .await;
    }

    /// Broadcasts a network message to validator peers in the given era.
    pub(crate) async fn broadcast_message_to_validators<P>(self, payload: P, era_id: EraId)
    where
        REv: From<NetworkRequest<P>>,
    {
        self.make_request(
<<<<<<< HEAD
            |responder| {
                debug!("validator broadcast for : {}", era_id);
                NetworkRequest::ValidatorBroadcast {
                    payload: Box::new(payload),
                    era_id,
                    auto_closing_responder: AutoClosingResponder::from_opt_responder(responder),
                }
=======
            |responder| NetworkRequest::ValidatorBroadcast {
                payload: Box::new(payload),
                era_id,
                auto_closing_responder: AutoClosingResponder::from_opt_responder(responder),
>>>>>>> 217b3a67
            },
            QueueKind::Network,
        )
        .await;
    }

    /// Gossips a network message.
    ///
    /// A low-level "gossip" function, selects `count` randomly chosen nodes on the network,
    /// excluding the indicated ones, and sends each a copy of the message.
    ///
    /// Returns the IDs of the chosen nodes.
    pub(crate) async fn gossip_message<P>(
        self,
        payload: P,
        gossip_target: GossipTarget,
        count: usize,
        exclude: HashSet<NodeId>,
    ) -> HashSet<NodeId>
    where
        REv: From<NetworkRequest<P>>,
        P: Send,
    {
        self.make_request(
            |responder| NetworkRequest::Gossip {
                payload: Box::new(payload),
                gossip_target,
                count,
                exclude,
                auto_closing_responder: AutoClosingResponder::from_opt_responder(responder),
            },
            QueueKind::Network,
        )
        .await
        .unwrap_or_default()
    }

    /// Gets a map of the current network peers to their socket addresses.
    pub(crate) async fn network_peers(self) -> BTreeMap<NodeId, String>
    where
        REv: From<NetworkInfoRequest>,
    {
        self.make_request(
            |responder| NetworkInfoRequest::Peers { responder },
            QueueKind::Api,
        )
        .await
    }

    /// Gets the current network peers in random order.
    pub async fn get_fully_connected_peers(self) -> Vec<NodeId>
    where
        REv: From<NetworkInfoRequest>,
    {
        self.make_request(
            |responder| NetworkInfoRequest::FullyConnectedPeers { responder },
            QueueKind::Regular,
        )
        .await
    }

    /// Gets the current network non-syncing peers in random order.
    pub async fn get_fully_connected_non_syncing_peers(self) -> Vec<NodeId>
    where
        REv: From<NetworkInfoRequest>,
    {
        self.make_request(
            |responder| NetworkInfoRequest::FullyConnectedNonSyncingPeers { responder },
            QueueKind::Regular,
        )
        .await
    }

    /// Announces which deploys have expired.
    pub(crate) async fn announce_expired_deploys(self, hashes: Vec<DeployHash>)
    where
        REv: From<DeployBufferAnnouncement>,
    {
        self.event_queue
            .schedule(
                DeployBufferAnnouncement::DeploysExpired(hashes),
                QueueKind::Regular,
            )
            .await;
    }

    /// Announces an incoming network message.
    pub(crate) async fn announce_incoming<P>(self, sender: NodeId, payload: P)
    where
        REv: FromIncoming<P>,
    {
        self.event_queue
            .schedule(
                <REv as FromIncoming<P>>::from_incoming(sender, payload),
                QueueKind::NetworkIncoming,
            )
            .await
    }

    /// Announces that a gossiper has received a new item, where the item's ID is the complete item.
    pub(crate) async fn announce_complete_item_received_via_gossip<T: GossiperItem>(
        self,
        item: T::Id,
    ) where
        REv: From<GossiperAnnouncement<T>>,
    {
        assert!(
            T::ID_IS_COMPLETE_ITEM,
            "{} must be an item where the ID _is_ the complete item",
            item
        );
        self.event_queue
            .schedule(
                GossiperAnnouncement::NewCompleteItem(item),
                QueueKind::Regular,
            )
            .await;
    }

    /// Announces that the block accumulator has received and stored a new block.
    pub(crate) async fn announce_block_accepted(self, block: Box<Block>)
    where
        REv: From<BlockAccumulatorAnnouncement>,
    {
        self.event_queue
            .schedule(
                BlockAccumulatorAnnouncement::AcceptedNewBlock { block },
                QueueKind::Regular,
            )
            .await;
    }

    /// Announces that the block accumulator has received and stored a new finality signature.
    pub(crate) async fn announce_finality_signature_accepted(
        self,
        finality_signature: Box<FinalitySignature>,
    ) where
        REv: From<BlockAccumulatorAnnouncement>,
    {
        self.event_queue
            .schedule(
                BlockAccumulatorAnnouncement::AcceptedNewFinalitySignature { finality_signature },
                QueueKind::Regular,
            )
            .await;
    }

    /// Request that a block with a specific height be marked completed.
    ///
    /// Completion means that the block itself (along with its header) and all of its deploys have
    /// been persisted to storage and its global state root hash is missing no dependencies in the
    /// global state.
    pub(crate) async fn mark_block_completed(self, block_height: u64)
    where
        REv: From<BlockCompleteConfirmationRequest>,
    {
        self.make_request(
            |responder| BlockCompleteConfirmationRequest {
                block_height,
                responder,
            },
            QueueKind::Regular,
        )
        .await
    }

    /// Announces that the HTTP API server has received a deploy.
    pub(crate) async fn announce_deploy_received(
        self,
        deploy: Box<Deploy>,
        responder: Option<Responder<Result<(), deploy_acceptor::Error>>>,
    ) where
        REv: From<RpcServerAnnouncement>,
    {
        self.event_queue
            .schedule(
                RpcServerAnnouncement::DeployReceived { deploy, responder },
                QueueKind::Api,
            )
            .await;
    }

    /// Announces that a deploy not previously stored has now been accepted and stored.
    pub(crate) fn announce_new_deploy_accepted(
        self,
        deploy: Box<Deploy>,
        source: Source,
    ) -> impl Future<Output = ()>
    where
        REv: From<DeployAcceptorAnnouncement>,
    {
        self.event_queue.schedule(
            DeployAcceptorAnnouncement::AcceptedNewDeploy { deploy, source },
            QueueKind::Regular,
        )
    }

    /// Announces that we have finished gossiping the indicated item.
    pub(crate) async fn announce_finished_gossiping<T>(self, item_id: T::Id)
    where
        REv: From<GossiperAnnouncement<T>>,
        T: GossiperItem,
    {
        self.event_queue
            .schedule(
                GossiperAnnouncement::FinishedGossiping(item_id),
                QueueKind::Regular,
            )
            .await;
    }

    /// Announces that an invalid deploy has been received.
    pub(crate) fn announce_invalid_deploy(
        self,
        deploy: Box<Deploy>,
        source: Source,
    ) -> impl Future<Output = ()>
    where
        REv: From<DeployAcceptorAnnouncement>,
    {
        self.event_queue.schedule(
            DeployAcceptorAnnouncement::InvalidDeploy { deploy, source },
            QueueKind::Regular,
        )
    }

    /// Announces upgrade activation point read.
    pub(crate) async fn announce_upgrade_activation_point_read(self, next_upgrade: NextUpgrade)
    where
        REv: From<UpgradeWatcherAnnouncement>,
    {
        self.event_queue
            .schedule(
                UpgradeWatcherAnnouncement::UpgradeActivationPointRead(next_upgrade),
                QueueKind::Regular,
            )
            .await
    }

    /// Announces a committed Step success.
    pub(crate) async fn announce_commit_step_success(
        self,
        era_id: EraId,
        execution_journal: ExecutionJournal,
    ) where
        REv: From<ContractRuntimeAnnouncement>,
    {
        self.event_queue
            .schedule(
                ContractRuntimeAnnouncement::CommitStepSuccess {
                    era_id,
                    execution_effect: ExecutionEffect::from(&execution_journal),
                },
                QueueKind::Regular,
            )
            .await
    }

    /// Announces a new block has been created.
    pub(crate) async fn announce_new_linear_chain_block(
        self,
        block: Box<Block>,
        approvals_hashes: Box<ApprovalsHashes>,
        execution_results: Vec<(DeployHash, DeployHeader, ExecutionResult)>,
    ) where
        REv: From<ContractRuntimeAnnouncement>,
    {
        self.event_queue
            .schedule(
                ContractRuntimeAnnouncement::ExecutedBlock {
                    block,
                    approvals_hashes,
                    execution_results,
                },
                QueueKind::Regular,
            )
            .await
    }

    /// Announces validators for upcoming era.
    pub(crate) async fn announce_upcoming_era_validators(
        self,
        era_that_is_ending: EraId,
        upcoming_era_validators: BTreeMap<EraId, BTreeMap<PublicKey, U512>>,
    ) where
        REv: From<ContractRuntimeAnnouncement>,
    {
        self.event_queue
            .schedule(
                ContractRuntimeAnnouncement::UpcomingEraValidators {
                    era_that_is_ending,
                    upcoming_era_validators,
                },
                QueueKind::Regular,
            )
            .await
    }

    /// Begins gossiping an item.
    pub(crate) async fn begin_gossip<T>(self, item_id: T::Id, source: Source)
    where
        T: GossiperItem,
        REv: From<BeginGossipRequest<T>>,
    {
        self.make_request(
            |responder| BeginGossipRequest {
                item_id,
                source,
                responder,
            },
            QueueKind::Regular,
        )
        .await
    }

    /// Puts the given block into the linear block store.
    pub(crate) async fn put_block_to_storage(self, block: Box<Block>) -> bool
    where
        REv: From<StorageRequest>,
    {
        self.make_request(
            |responder| StorageRequest::PutBlock { block, responder },
            QueueKind::Regular,
        )
        .await
    }

    /// Puts the given approvals hashes into the linear block store.
    pub(crate) async fn put_approvals_hashes_to_storage(
        self,
        approvals_hashes: Box<ApprovalsHashes>,
    ) -> bool
    where
        REv: From<StorageRequest>,
    {
        self.make_request(
            |responder| StorageRequest::PutApprovalsHashes {
                approvals_hashes,
                responder,
            },
            QueueKind::Regular,
        )
        .await
    }

    /// Puts the given block and approvals hashes into the linear block store.
    pub(crate) async fn put_executed_block_to_storage(
        self,
        block: Box<Block>,
        approvals_hashes: Box<ApprovalsHashes>,
        execution_results: HashMap<DeployHash, ExecutionResult>,
    ) -> bool
    where
        REv: From<StorageRequest>,
    {
        self.make_request(
            |responder| StorageRequest::PutExecutedBlock {
                block,
                approvals_hashes,
                execution_results,
                responder,
            },
            QueueKind::Regular,
        )
        .await
    }

    /// Gets the requested block from the linear block store.
    pub(crate) async fn get_block_from_storage(self, block_hash: BlockHash) -> Option<Block>
    where
        REv: From<StorageRequest>,
    {
        self.make_request(
            |responder| StorageRequest::GetBlock {
                block_hash,
                responder,
            },
            QueueKind::Regular,
        )
        .await
    }

    /// Gets the requested `ApprovalsHashes` from storage.
    pub(crate) async fn get_approvals_hashes_from_storage(
        self,
        block_hash: BlockHash,
    ) -> Option<ApprovalsHashes>
    where
        REv: From<StorageRequest>,
    {
        self.make_request(
            |responder| StorageRequest::GetApprovalsHashes {
                block_hash,
                responder,
            },
            QueueKind::Regular,
        )
        .await
    }

    /// Gets the requested block and its finalized deploys from the store.
    pub(crate) async fn get_block_and_finalized_deploys_from_storage(
        self,
        block_hash: BlockHash,
    ) -> Option<BlockAndDeploys>
    where
        REv: From<StorageRequest>,
    {
        self.make_request(
            |responder| StorageRequest::GetBlockAndFinalizedDeploys {
                block_hash,
                responder,
            },
            QueueKind::Regular,
        )
        .await
    }

    /// Gets the requested block header from the linear block store.
    pub(crate) async fn get_block_header_from_storage(
        self,
        block_hash: BlockHash,
        only_from_available_block_range: bool,
    ) -> Option<BlockHeader>
    where
        REv: From<StorageRequest>,
    {
        self.make_request(
            |responder| StorageRequest::GetBlockHeader {
                block_hash,
                only_from_available_block_range,
                responder,
            },
            QueueKind::Regular,
        )
        .await
    }

    pub(crate) async fn get_block_header_at_height_from_storage(
        self,
        block_height: u64,
        only_from_available_block_range: bool,
    ) -> Option<BlockHeader>
    where
        REv: From<StorageRequest>,
    {
        self.make_request(
            |responder| StorageRequest::GetBlockHeaderByHeight {
                block_height,
                only_from_available_block_range,
                responder,
            },
            QueueKind::Regular,
        )
        .await
    }

    /// Checks if a block header exists in storage
    pub(crate) async fn block_header_exists(self, block_height: u64) -> bool
    where
        REv: From<StorageRequest>,
    {
        self.make_request(
            |responder| StorageRequest::CheckBlockHeaderExistence {
                block_height,
                responder,
            },
            QueueKind::Regular,
        )
        .await
    }

    /// Gets the requested signatures for a given block hash.
    pub(crate) async fn get_signatures_from_storage(
        self,
        block_hash: BlockHash,
    ) -> Option<BlockSignatures>
    where
        REv: From<StorageRequest>,
    {
        self.make_request(
            |responder| StorageRequest::GetBlockSignatures {
                block_hash,
                responder,
            },
            QueueKind::Regular,
        )
        .await
    }

    /// Gets the requested signature for a given block hash.
    pub(crate) async fn get_signature_from_storage(
        self,
        block_hash: BlockHash,
        public_key: PublicKey,
    ) -> Option<FinalitySignature>
    where
        REv: From<StorageRequest>,
    {
        self.make_request(
            |responder| StorageRequest::GetBlockSignature {
                block_hash,
                public_key,
                responder,
            },
            QueueKind::Regular,
        )
        .await
    }

    /// Puts a block header to storage.
    pub(crate) async fn put_block_header_to_storage(self, block_header: Box<BlockHeader>) -> bool
    where
        REv: From<StorageRequest>,
    {
        self.make_request(
            |responder| StorageRequest::PutBlockHeader {
                block_header,
                responder,
            },
            QueueKind::Regular,
        )
        .await
    }

    /// Puts the requested block signatures into storage.
    ///
    /// If `signatures.proofs` is empty, no attempt to store will be made, an error will be logged,
    /// and this function will return `false`.
    pub(crate) async fn put_signatures_to_storage(self, signatures: BlockSignatures) -> bool
    where
        REv: From<StorageRequest>,
    {
        self.make_request(
            |responder| StorageRequest::PutBlockSignatures {
                signatures,
                responder,
            },
            QueueKind::Regular,
        )
        .await
    }

    pub(crate) async fn put_finality_signature_to_storage(
        self,
        signature: FinalitySignature,
    ) -> bool
    where
        REv: From<StorageRequest>,
    {
        self.make_request(
            |responder| StorageRequest::PutFinalitySignature {
                signature: Box::new(signature),
                responder,
            },
            QueueKind::Regular,
        )
        .await
    }

    /// Gets the requested block's transfers from storage.
    pub(crate) async fn get_block_transfers_from_storage(
        self,
        block_hash: BlockHash,
    ) -> Option<Vec<Transfer>>
    where
        REv: From<StorageRequest>,
    {
        self.make_request(
            |responder| StorageRequest::GetBlockTransfers {
                block_hash,
                responder,
            },
            QueueKind::Regular,
        )
        .await
    }

    /// Requests the header of the block containing the given deploy.
    pub(crate) async fn get_block_header_for_deploy_from_storage(
        self,
        deploy_hash: DeployHash,
    ) -> Option<BlockHeader>
    where
        REv: From<StorageRequest>,
    {
        self.make_request(
            |responder| StorageRequest::GetBlockHeaderForDeploy {
                deploy_hash,
                responder,
            },
            QueueKind::Regular,
        )
        .await
    }

    /// Requests the highest block.
    pub(crate) async fn get_highest_block_from_storage(self) -> Option<Block>
    where
        REv: From<StorageRequest>,
    {
        self.make_request(
            |responder| StorageRequest::GetHighestBlock { responder },
            QueueKind::Regular,
        )
        .await
    }

    /// Requests the highest block header.
    pub(crate) async fn get_highest_block_header_from_storage(self) -> Option<BlockHeader>
    where
        REv: From<StorageRequest>,
    {
        self.make_request(
            |responder| StorageRequest::GetHighestBlockHeader { responder },
            QueueKind::Regular,
        )
        .await
    }

    /// Requests the header of the switch block at the given era ID.
    pub(crate) async fn get_switch_block_header_at_era_id_from_storage(
        self,
        era_id: EraId,
    ) -> Option<BlockHeader>
    where
        REv: From<StorageRequest>,
    {
        self.make_request(
            |responder| StorageRequest::GetSwitchBlockHeaderAtEraId { era_id, responder },
            QueueKind::Regular,
        )
        .await
    }

    /// Requests the height range of fully available blocks (not just block headers).
    pub(crate) async fn get_available_block_range_from_storage(self) -> AvailableBlockRange
    where
        REv: From<StorageRequest>,
    {
        self.make_request(
            |responder| StorageRequest::GetAvailableBlockRange { responder },
            QueueKind::Regular,
        )
        .await
    }

    /// Synchronize global state under the given root hash.
    pub(crate) async fn sync_global_state(
        self,
        block_hash: BlockHash,
        state_root_hash: Digest,
        peers: HashSet<NodeId>,
    ) -> Result<Digest, GlobalStateSynchronizerError>
    where
        REv: From<SyncGlobalStateRequest>,
    {
        self.make_request(
            |responder| SyncGlobalStateRequest {
                block_hash,
                state_root_hash,
                peers,
                responder,
            },
            QueueKind::Regular,
        )
        .await
    }

    /// Get a trie or chunk by its ID.
    pub(crate) async fn get_trie(
        self,
        trie_or_chunk_id: TrieOrChunkId,
    ) -> Result<Option<TrieOrChunk>, ContractRuntimeError>
    where
        REv: From<ContractRuntimeRequest>,
    {
        self.make_request(
            |responder| ContractRuntimeRequest::GetTrie {
                trie_or_chunk_id,
                responder,
            },
            QueueKind::Regular,
        )
        .await
    }

    /// Get a trie by its hash key.
    pub(crate) async fn get_trie_full(
        self,
        trie_key: Digest,
    ) -> Result<Option<Bytes>, engine_state::Error>
    where
        REv: From<ContractRuntimeRequest>,
    {
        self.make_request(
            |responder| ContractRuntimeRequest::GetTrieFull {
                trie_key,
                responder,
            },
            QueueKind::Regular,
        )
        .await
    }

    /// Puts a trie into the trie store and asynchronously returns any missing descendant trie keys.
    pub(crate) async fn put_trie_and_find_missing_descendant_trie_keys(
        self,
        trie_bytes: TrieRaw,
    ) -> Result<Vec<Digest>, engine_state::Error>
    where
        REv: From<ContractRuntimeRequest>,
    {
        self.make_request(
            |responder| ContractRuntimeRequest::PutTrie {
                trie_bytes,
                responder,
            },
            QueueKind::Regular,
        )
        .await
    }

    /// Asynchronously returns any missing descendant trie keys given an ancestor.
    pub(crate) async fn find_missing_descendant_trie_keys(
        self,
        trie_key: Digest,
    ) -> Result<Vec<Digest>, engine_state::Error>
    where
        REv: From<ContractRuntimeRequest>,
    {
        self.make_request(
            |responder| ContractRuntimeRequest::FindMissingDescendantTrieKeys {
                trie_key,
                responder,
            },
            QueueKind::Regular,
        )
        .await
    }

    /// Puts the given deploy into the deploy store.
    pub(crate) async fn put_deploy_to_storage(self, deploy: Box<Deploy>) -> bool
    where
        REv: From<StorageRequest>,
    {
        self.make_request(
            |responder| StorageRequest::PutDeploy { deploy, responder },
            QueueKind::Regular,
        )
        .await
    }

    /// Gets the requested deploys from the deploy store.
    ///
    /// Returns the "original" deploys, which are the first received by the node, along with a
    /// potentially different set of approvals used during execution of the recorded block.
    pub(crate) async fn get_deploys_from_storage(
        self,
        deploy_hashes: Vec<DeployHash>,
    ) -> SmallVec<[Option<DeployWithFinalizedApprovals>; 1]>
    where
        REv: From<StorageRequest>,
    {
        self.make_request(
            |responder| StorageRequest::GetDeploys {
                deploy_hashes,
                responder,
            },
            QueueKind::Regular,
        )
        .await
    }

    /// Gets the requested deploy from the deploy store by DeployHash only.
    ///
    /// Returns the legacy deploy containing the set of approvals used during execution of the
    /// recorded block, if known.
    pub(crate) async fn get_stored_legacy_deploy(
        self,
        deploy_hash: DeployHash,
    ) -> Option<LegacyDeploy>
    where
        REv: From<StorageRequest>,
    {
        self.make_request(
            |responder| StorageRequest::GetLegacyDeploy {
                deploy_hash,
                responder,
            },
            QueueKind::Regular,
        )
        .await
    }

    /// Gets the requested deploy from the deploy store by DeployId.
    ///
    /// Returns the "original" deploy, which are the first received by the node, along with a
    /// potentially different set of approvals used during execution of the recorded block.
    pub(crate) async fn get_stored_deploy(self, deploy_id: DeployId) -> Option<Deploy>
    where
        REv: From<StorageRequest>,
    {
        self.make_request(
            |responder| StorageRequest::GetDeploy {
                deploy_id,
                responder,
            },
            QueueKind::Regular,
        )
        .await
    }

    /// Stores the given execution results for the deploys in the given block in the linear block
    /// store.
    pub(crate) async fn put_execution_results_to_storage(
        self,
        block_hash: BlockHash,
        execution_results: HashMap<DeployHash, ExecutionResult>,
    ) where
        REv: From<StorageRequest>,
    {
        self.make_request(
            |responder| StorageRequest::PutExecutionResults {
                block_hash: Box::new(block_hash),
                execution_results,
                responder,
            },
            QueueKind::Regular,
        )
        .await
    }

    /// Gets the requested deploys from the deploy store.
    pub(crate) async fn get_deploy_and_metadata_from_storage(
        self,
        deploy_hash: DeployHash,
    ) -> Option<(DeployWithFinalizedApprovals, DeployMetadataExt)>
    where
        REv: From<StorageRequest>,
    {
        self.make_request(
            |responder| StorageRequest::GetDeployAndMetadata {
                deploy_hash,
                responder,
            },
            QueueKind::Regular,
        )
        .await
    }

    /// Gets the requested block and its finality signatures.
    pub(crate) async fn get_block_at_height_with_metadata_from_storage(
        self,
        block_height: u64,
        only_from_available_block_range: bool,
    ) -> Option<BlockWithMetadata>
    where
        REv: From<StorageRequest>,
    {
        self.make_request(
            |responder| StorageRequest::GetBlockAndMetadataByHeight {
                block_height,
                only_from_available_block_range,
                responder,
            },
            QueueKind::Regular,
        )
        .await
    }

    /// Gets the requested finality signature from storage.
    pub(crate) async fn get_finality_signature_from_storage(
        self,
        id: FinalitySignatureId,
    ) -> Option<FinalitySignature>
    where
        REv: From<StorageRequest>,
    {
        self.make_request(
            |responder| StorageRequest::GetFinalitySignature { id, responder },
            QueueKind::Regular,
        )
        .await
    }

    /// Gets the requested block by hash with its associated metadata.
    pub(crate) async fn get_block_with_metadata_from_storage(
        self,
        block_hash: BlockHash,
        only_from_available_block_range: bool,
    ) -> Option<BlockWithMetadata>
    where
        REv: From<StorageRequest>,
    {
        self.make_request(
            |responder| StorageRequest::GetBlockAndMetadataByHash {
                block_hash,
                only_from_available_block_range,
                responder,
            },
            QueueKind::Regular,
        )
        .await
    }

    /// Gets the requested block header by hash with its associated metadata.
    pub(crate) async fn get_block_header_with_metadata_from_storage(
        self,
        block_hash: BlockHash,
        only_from_available_block_range: bool,
    ) -> Option<BlockHeaderWithMetadata>
    where
        REv: From<StorageRequest>,
    {
        self.make_request(
            |responder| StorageRequest::GetBlockHeaderAndMetadataByHash {
                block_hash,
                only_from_available_block_range,
                responder,
            },
            QueueKind::Regular,
        )
        .await
    }

    /// Gets the requested block by height with its associated metadata.
    pub(crate) async fn get_block_with_metadata_from_storage_by_height(
        self,
        block_height: u64,
        only_from_available_block_range: bool,
    ) -> Option<BlockWithMetadata>
    where
        REv: From<StorageRequest>,
    {
        self.make_request(
            |responder| StorageRequest::GetBlockAndMetadataByHeight {
                block_height,
                only_from_available_block_range,
                responder,
            },
            QueueKind::Regular,
        )
        .await
    }

    /// Gets the requested block header by height with its associated metadata.
    pub(crate) async fn get_block_header_with_metadata_from_storage_by_height(
        self,
        block_height: u64,
        only_from_available_block_range: bool,
    ) -> Option<BlockHeaderWithMetadata>
    where
        REv: From<StorageRequest>,
    {
        self.make_request(
            |responder| StorageRequest::GetBlockHeaderAndMetadataByHeight {
                block_height,
                only_from_available_block_range,
                responder,
            },
            QueueKind::Regular,
        )
        .await
    }

    /// Gets the highest block with its associated metadata.
    pub(crate) async fn get_highest_block_with_metadata_from_storage(
        self,
    ) -> Option<BlockWithMetadata>
    where
        REv: From<StorageRequest>,
    {
        self.make_request(
            |responder| StorageRequest::GetHighestBlockWithMetadata { responder },
            QueueKind::Regular,
        )
        .await
    }

    /// Fetches an item from a fetcher.
    pub(crate) async fn fetch<T>(
        self,
        id: T::Id,
        peer: NodeId,
        validation_metadata: T::ValidationMetadata,
    ) -> FetchResult<T>
    where
        REv: From<FetcherRequest<T>>,
        T: FetcherItem + 'static,
    {
        self.make_request(
            |responder| FetcherRequest {
                id,
                peer,
                validation_metadata,
                responder,
            },
            QueueKind::Regular,
        )
        .await
    }

    pub(crate) async fn fetch_trie(
        self,
        hash: Digest,
        peers: Vec<NodeId>,
    ) -> Result<Box<TrieRaw>, TrieAccumulatorError>
    where
        REv: From<TrieAccumulatorRequest>,
    {
        self.make_request(
            |responder| TrieAccumulatorRequest {
                hash,
                peers,
                responder,
            },
            QueueKind::Regular,
        )
        .await
    }

    /// Passes the timestamp of a future block for which deploys are to be proposed.
    pub(crate) async fn request_appendable_block(self, timestamp: Timestamp) -> AppendableBlock
    where
        REv: From<DeployBufferRequest>,
    {
        self.make_request(
            |responder| DeployBufferRequest::GetAppendableBlock {
                timestamp,
                responder,
            },
            QueueKind::Regular,
        )
        .await
    }

    /// Enqueues a finalized block execution.
    ///
    /// # Arguments
    ///
    /// * `finalized_block` - a finalized block to add to the execution queue.
    /// * `deploys` - a vector of deploys and transactions that match the hashes in the finalized
    ///   block, in that order.
    pub(crate) async fn enqueue_block_for_execution(
        self,
        finalized_block: FinalizedBlock,
        deploys: Vec<Deploy>,
    ) where
        REv: From<ContractRuntimeRequest>,
    {
        self.event_queue
            .schedule(
                ContractRuntimeRequest::EnqueueBlockForExecution {
                    finalized_block,
                    deploys,
                },
                QueueKind::Regular,
            )
            .await
    }

    /// Checks whether the deploys included in the block exist on the network and the block is
    /// valid.
    pub(crate) async fn validate_block(
        self,
        sender: NodeId,
        block: ProposedBlock<ClContext>,
    ) -> bool
    where
        REv: From<BlockValidationRequest>,
    {
        self.make_request(
            |responder| BlockValidationRequest {
                block,
                sender,
                responder,
            },
            QueueKind::Regular,
        )
        .await
    }

    /// Announces that a block has been proposed.
    pub(crate) async fn announce_proposed_block(self, proposed_block: ProposedBlock<ClContext>)
    where
        REv: From<ConsensusAnnouncement>,
    {
        self.event_queue
            .schedule(
                ConsensusAnnouncement::Proposed(Box::new(proposed_block)),
                QueueKind::Regular,
            )
            .await
    }

    /// Announces that a block has been finalized.
    pub(crate) async fn announce_finalized_block(self, finalized_block: FinalizedBlock)
    where
        REv: From<ConsensusAnnouncement>,
    {
        self.event_queue
            .schedule(
                ConsensusAnnouncement::Finalized(Box::new(finalized_block)),
                QueueKind::Regular,
            )
            .await
    }

    /// An equivocation has been detected.
    pub(crate) async fn announce_fault_event(
        self,
        era_id: EraId,
        public_key: PublicKey,
        timestamp: Timestamp,
    ) where
        REv: From<ConsensusAnnouncement>,
    {
        self.event_queue
            .schedule(
                ConsensusAnnouncement::Fault {
                    era_id,
                    public_key: Box::new(public_key),
                    timestamp,
                },
                QueueKind::Regular,
            )
            .await
    }

    /// Announce the intent to disconnect from a specific peer, which consensus thinks is faulty.
    pub(crate) async fn announce_disconnect_from_peer(self, peer: NodeId)
    where
        REv: From<PeerBehaviorAnnouncement>,
    {
        self.event_queue
            .schedule(
                PeerBehaviorAnnouncement::OffenseCommitted(Box::new(peer)),
                QueueKind::Regular,
            )
            .await
    }

    /// Runs the genesis process on the contract runtime.
    pub(crate) async fn commit_genesis(
        self,
        chainspec: Arc<Chainspec>,
        chainspec_raw_bytes: Arc<ChainspecRawBytes>,
    ) -> Result<GenesisSuccess, engine_state::Error>
    where
        REv: From<ContractRuntimeRequest>,
    {
        self.make_request(
            |responder| ContractRuntimeRequest::CommitGenesis {
                chainspec,
                chainspec_raw_bytes,
                responder,
            },
            QueueKind::Regular,
        )
        .await
    }

    /// Runs the upgrade process on the contract runtime.
    pub(crate) async fn upgrade_contract_runtime(
        self,
        upgrade_config: Box<UpgradeConfig>,
    ) -> Result<UpgradeSuccess, engine_state::Error>
    where
        REv: From<ContractRuntimeRequest>,
    {
        self.make_request(
            |responder| ContractRuntimeRequest::Upgrade {
                upgrade_config,
                responder,
            },
            QueueKind::Regular,
        )
        .await
    }

    /// Gets the next scheduled upgrade, if any.
    pub(crate) async fn get_next_upgrade(self) -> Option<NextUpgrade>
    where
        REv: From<UpgradeWatcherRequest> + Send,
    {
        self.make_request(UpgradeWatcherRequest, QueueKind::Regular)
            .await
    }

    /// Loads potentially previously stored state from storage.
    ///
    /// Key must be a unique key across the the application, as all keys share a common namespace.
    ///
    /// If an error occurs during state loading or no data is found, returns `None`.
    pub(crate) async fn load_state<T>(self, key: Cow<'static, [u8]>) -> Option<T>
    where
        REv: From<AppStateRequest>,
        for<'de> T: Deserialize<'de>,
    {
        // Due to object safety issues, we cannot ship the actual values around, but only the
        // serialized bytes. Hence we retrieve raw bytes from storage and then deserialize here.
        self.make_request(
            move |responder| AppStateRequest::Load { key, responder },
            QueueKind::Regular,
        )
        .await
        .map(|data| bincode::deserialize(&data))
        .transpose()
        .unwrap_or_else(|err| {
            let type_name = type_name::<T>();
            error!(%type_name, %err, "could not deserialize state from storage");
            None
        })
    }

    /// Save state to storage.
    ///
    /// Key must be a unique key across the the application, as all keys share a common namespace.
    ///
    /// Returns whether or not storing the state was successful. A component that requires state to
    /// be successfully stored should check the return value and act accordingly.
    pub(crate) async fn save_state<T>(self, key: Cow<'static, [u8]>, value: T) -> bool
    where
        REv: From<AppStateRequest>,
        T: Serialize,
    {
        match bincode::serialize(&value) {
            Ok(data) => {
                self.make_request(
                    move |responder| AppStateRequest::Save {
                        key,
                        data,
                        responder,
                    },
                    QueueKind::Regular,
                )
                .await;
                true
            }
            Err(err) => {
                let type_name = type_name::<T>();
                warn!(%type_name, %err, "error serializing state");
                false
            }
        }
    }

    /// Requests a query be executed on the Contract Runtime component.
    pub(crate) async fn query_global_state(
        self,
        query_request: QueryRequest,
    ) -> Result<QueryResult, engine_state::Error>
    where
        REv: From<ContractRuntimeRequest>,
    {
        self.make_request(
            |responder| ContractRuntimeRequest::Query {
                query_request,
                responder,
            },
            QueueKind::Regular,
        )
        .await
    }

    /// Retrieves an `Account` from global state if present.
    pub(crate) async fn get_account_from_global_state(
        self,
        prestate_hash: Digest,
        account_key: Key,
    ) -> Option<Account>
    where
        REv: From<ContractRuntimeRequest>,
    {
        let query_request = QueryRequest::new(prestate_hash, account_key, vec![]);
        match self.query_global_state(query_request).await {
            Ok(QueryResult::Success { value, .. }) => value.as_account().cloned(),
            Ok(_) | Err(_) => None,
        }
    }

    /// Retrieves the balance of a purse, returns `None` if no purse is present.
    pub(crate) async fn check_purse_balance(
        self,
        prestate_hash: Digest,
        main_purse: URef,
    ) -> Option<U512>
    where
        REv: From<ContractRuntimeRequest>,
    {
        let balance_request = BalanceRequest::new(prestate_hash, main_purse);
        match self.get_balance(balance_request).await {
            Ok(balance_result) => {
                if let Some(motes) = balance_result.motes() {
                    return Some(*motes);
                }
                None
            }
            Err(_) => None,
        }
    }

    /// Retrieves an `Contract` from global state if present.
    pub(crate) async fn get_contract_for_validation(
        self,
        prestate_hash: Digest,
        query_key: Key,
        path: Vec<String>,
    ) -> Option<Contract>
    where
        REv: From<ContractRuntimeRequest>,
    {
        let query_request = QueryRequest::new(prestate_hash, query_key, path);
        match self.query_global_state(query_request).await {
            Ok(QueryResult::Success { value, .. }) => value.as_contract().cloned(),
            Ok(_) | Err(_) => None,
        }
    }

    /// Retrieves an `ContractPackage` from global state if present.
    pub(crate) async fn get_contract_package_for_validation(
        self,
        prestate_hash: Digest,
        query_key: Key,
        path: Vec<String>,
    ) -> Option<ContractPackage>
    where
        REv: From<ContractRuntimeRequest>,
    {
        let query_request = QueryRequest::new(prestate_hash, query_key, path);
        match self.query_global_state(query_request).await {
            Ok(QueryResult::Success { value, .. }) => value.as_contract_package().cloned(),
            Ok(_) | Err(_) => None,
        }
    }

    /// Requests a query be executed on the Contract Runtime component.
    pub(crate) async fn get_balance(
        self,
        balance_request: BalanceRequest,
    ) -> Result<BalanceResult, engine_state::Error>
    where
        REv: From<ContractRuntimeRequest>,
    {
        self.make_request(
            |responder| ContractRuntimeRequest::GetBalance {
                balance_request,
                responder,
            },
            QueueKind::Regular,
        )
        .await
    }

    /// Returns a map of validators weights for all eras as known from `root_hash`.
    ///
    /// This operation is read only.
    pub(crate) async fn get_era_validators_from_contract_runtime(
        self,
        request: EraValidatorsRequest,
    ) -> Result<EraValidators, GetEraValidatorsError>
    where
        REv: From<ContractRuntimeRequest>,
    {
        self.make_request(
            |responder| ContractRuntimeRequest::GetEraValidators { request, responder },
            QueueKind::Regular,
        )
        .await
    }

    /// Requests a query be executed on the Contract Runtime component.
    pub(crate) async fn get_bids(
        self,
        get_bids_request: GetBidsRequest,
    ) -> Result<GetBidsResult, engine_state::Error>
    where
        REv: From<ContractRuntimeRequest>,
    {
        self.make_request(
            |responder| ContractRuntimeRequest::GetBids {
                get_bids_request,
                responder,
            },
            QueueKind::Regular,
        )
        .await
    }

    /// Returns the value of the deploys' approvals checksum stored in the ChecksumRegistry for the
    /// given state root hash.
    pub(crate) async fn get_approvals_checksum(
        self,
        state_root_hash: Digest,
    ) -> Result<Option<Digest>, engine_state::Error>
    where
        REv: From<ContractRuntimeRequest>,
    {
        self.make_request(
            |responder| ContractRuntimeRequest::GetApprovalsChecksum {
                state_root_hash,
                responder,
            },
            QueueKind::Regular,
        )
        .await
    }

    /// Returns the value of the execution results checksum stored in the ChecksumRegistry for the
    /// given state root hash.
    pub(crate) async fn get_execution_results_checksum(
        self,
        state_root_hash: Digest,
    ) -> Result<Option<Digest>, engine_state::Error>
    where
        REv: From<ContractRuntimeRequest>,
    {
        self.make_request(
            |responder| ContractRuntimeRequest::GetExecutionResultsChecksum {
                state_root_hash,
                responder,
            },
            QueueKind::Regular,
        )
        .await
    }

    /// Gets the correct era validators set for the given era.
    /// Takes emergency restarts into account based on the information in the immediate switch
    /// block after a restart.
    pub(crate) async fn get_era_validators(self, era_id: EraId) -> Option<BTreeMap<PublicKey, U512>>
    where
        REv: From<StorageRequest>,
    {
        // TODO (#3233): If there was an upgrade changing the validator set at `era_id`, the switch
        // block at this era will be the immediate switch block created after the upgrade. We should
        // check for such a case and return the validators from the switch block itself then.

        // Era 0 contains no blocks other than the genesis immediate switch block which can be used
        // to get the validators for era 0.  For any other era `n`, we need the switch block from
        // era `n-1` to get the validators for `n`.
        let era_before = era_id.saturating_sub(1);
        self.get_switch_block_header_at_era_id_from_storage(era_before)
            .await
            .and_then(BlockHeader::maybe_take_next_era_validator_weights)
    }

    /// Checks whether the given validator is bonded in the given era.
    pub(crate) async fn is_bonded_validator(
        self,
        validator: PublicKey,
        era_id: EraId,
        latest_state_root_hash: Option<Digest>,
        protocol_version: ProtocolVersion,
    ) -> Result<bool, GetEraValidatorsError>
    where
        REv: From<ContractRuntimeRequest> + From<StorageRequest>,
    {
        // try just reading the era validators first
        let maybe_era_validators = self.get_era_validators(era_id).await;
        let maybe_is_currently_bonded =
            maybe_era_validators.map(|validators| validators.contains_key(&validator));

        match maybe_is_currently_bonded {
            // if we know whether the validator is bonded, just return that
            Some(is_bonded) => Ok(is_bonded),
            // if not, try checking future eras with the latest state root hash
            None => match latest_state_root_hash {
                // no root hash later than initial -> we just assume the validator is not bonded
                None => Ok(false),
                // otherwise, check with contract runtime
                Some(state_root_hash) => self
                    .make_request(
                        |responder| ContractRuntimeRequest::IsBonded {
                            state_root_hash,
                            era_id,
                            protocol_version,
                            public_key: validator,
                            responder,
                        },
                        QueueKind::Regular,
                    )
                    .await
                    .or_else(|error| {
                        // Promote this error to a non-error case.
                        // It's not an error that we can't find the era that was requested.
                        if error.is_era_validators_missing() {
                            Ok(false)
                        } else {
                            Err(error)
                        }
                    }),
            },
        }
    }

    /// Get our public key from consensus, and if we're a validator, the next round length.
    pub(crate) async fn consensus_status(self) -> Option<(PublicKey, Option<TimeDiff>)>
    where
        REv: From<ConsensusRequest>,
    {
        self.make_request(ConsensusRequest::Status, QueueKind::Regular)
            .await
    }

    /// Returns a list of validator status changes, by public key.
    pub(crate) async fn get_consensus_validator_changes(
        self,
    ) -> BTreeMap<PublicKey, Vec<(EraId, ValidatorChange)>>
    where
        REv: From<ConsensusRequest>,
    {
        self.make_request(ConsensusRequest::ValidatorChanges, QueueKind::Regular)
            .await
    }

    /// Dump consensus state for a specific era, using the supplied function to serialize the
    /// output.
    pub(crate) async fn diagnostics_port_dump_consensus_state(
        self,
        era_id: Option<EraId>,
        serialize: fn(&EraDump<'_>) -> Result<Vec<u8>, Cow<'static, str>>,
    ) -> Result<Vec<u8>, Cow<'static, str>>
    where
        REv: From<DumpConsensusStateRequest>,
    {
        self.make_request(
            |responder| DumpConsensusStateRequest {
                era_id,
                serialize,
                responder,
            },
            QueueKind::Control,
        )
        .await
    }

    /// Dump the event queue contents to the diagnostics port, using the given serializer.
    pub(crate) async fn diagnostics_port_dump_queue(self, dump_format: QueueDumpFormat)
    where
        REv: From<ControlAnnouncement>,
    {
        self.make_request(
            |responder| ControlAnnouncement::QueueDumpRequest {
                dump_format,
                finished: responder,
            },
            QueueKind::Control,
        )
        .await
    }

    /// Get the bytes for the chainspec file and genesis_accounts
    /// and global_state bytes if the files are present.
    pub(crate) async fn get_chainspec_raw_bytes(self) -> Arc<ChainspecRawBytes>
    where
        REv: From<ChainspecRawBytesRequest> + Send,
    {
        self.make_request(
            ChainspecRawBytesRequest::GetChainspecRawBytes,
            QueueKind::Regular,
        )
        .await
    }

    /// Stores a set of given finalized approvals in storage.
    ///
    /// Any previously stored finalized approvals for the given hash are quietly overwritten
    pub(crate) async fn store_finalized_approvals(
        self,
        deploy_hash: DeployHash,
        finalized_approvals: FinalizedApprovals,
    ) where
        REv: From<StorageRequest>,
    {
        self.make_request(
            |responder| StorageRequest::StoreFinalizedApprovals {
                deploy_hash,
                finalized_approvals,
                responder,
            },
            QueueKind::Regular,
        )
        .await
    }

    /// Requests execution of a single deploy, without commiting its effects.
    /// Inteded to be used for debugging & discovery purposes.
    pub(crate) async fn speculative_execute_deploy(
        self,
        execution_prestate: SpeculativeExecutionState,
        deploy: Deploy,
    ) -> Result<Option<ExecutionResult>, engine_state::Error>
    where
        REv: From<ContractRuntimeRequest>,
    {
        self.make_request(
            |responder| ContractRuntimeRequest::SpeculativeDeployExecution {
                execution_prestate,
                deploy: Box::new(deploy),
                responder,
            },
            QueueKind::Regular,
        )
        .await
    }

    /// Reads block execution results (or chunk) from Storage component.
    pub(crate) async fn get_block_execution_results_or_chunk_from_storage(
        self,
        id: BlockExecutionResultsOrChunkId,
    ) -> Option<BlockExecutionResultsOrChunk>
    where
        REv: From<StorageRequest>, // TODO: Extract to a separate component for caching.
    {
        self.make_request(
            |responder| StorageRequest::GetBlockExecutionResultsOrChunk { id, responder },
            QueueKind::Regular,
        )
        .await
    }

    /// Reads deploy hashes for a specific block from the storage.
    pub(crate) async fn get_deploy_hashes_for_block(
        &self,
        block_hash: BlockHash,
    ) -> Option<Vec<DeployHash>>
    where
        REv: From<StorageRequest>,
    {
        self.make_request(
            |responder| StorageRequest::GetDeployHashesForBlock {
                block_hash,
                responder,
            },
            QueueKind::Regular,
        )
        .await
    }

    /// Gets peers for a given block from the block accumulator.
    pub(crate) async fn get_block_accumulated_peers(
        self,
        block_hash: BlockHash,
    ) -> Option<Vec<NodeId>>
    where
        REv: From<BlockAccumulatorRequest>,
    {
        self.make_request(
            |responder| BlockAccumulatorRequest::GetPeersForBlock {
                block_hash,
                responder,
            },
            QueueKind::Regular,
        )
        .await
    }
}

/// Construct a fatal error effect.
///
/// This macro is a convenient wrapper around `EffectBuilder::fatal` that inserts the `file!()` and
/// `line!()` number automatically.
#[macro_export]
macro_rules! fatal {
    ($effect_builder:expr, $($arg:tt)*) => {
        $effect_builder.fatal(file!(), line!(), format!($($arg)*))
    };
}<|MERGE_RESOLUTION|>--- conflicted
+++ resolved
@@ -718,7 +718,6 @@
         REv: From<NetworkRequest<P>>,
     {
         self.make_request(
-<<<<<<< HEAD
             |responder| {
                 debug!("validator broadcast for : {}", era_id);
                 NetworkRequest::ValidatorBroadcast {
@@ -726,12 +725,6 @@
                     era_id,
                     auto_closing_responder: AutoClosingResponder::from_opt_responder(responder),
                 }
-=======
-            |responder| NetworkRequest::ValidatorBroadcast {
-                payload: Box::new(payload),
-                era_id,
-                auto_closing_responder: AutoClosingResponder::from_opt_responder(responder),
->>>>>>> 217b3a67
             },
             QueueKind::Network,
         )
