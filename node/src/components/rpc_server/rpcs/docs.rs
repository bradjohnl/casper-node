--- conflicted
+++ resolved
@@ -31,11 +31,7 @@
 use crate::effect::EffectBuilder;
 
 pub(crate) const DOCS_EXAMPLE_PROTOCOL_VERSION: ProtocolVersion =
-<<<<<<< HEAD
-    ProtocolVersion::from_parts(1, 4, 3);
-=======
     ProtocolVersion::from_parts(1, 4, 5);
->>>>>>> a7f6a648
 
 const DEFINITIONS_PATH: &str = "#/components/schemas/";
 
