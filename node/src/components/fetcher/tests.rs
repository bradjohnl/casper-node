#![cfg(test)]
use std::{
    fmt::{self, Debug, Display, Formatter},
    sync::{Arc, Mutex},
};

use derive_more::From;
use futures::FutureExt;
use prometheus::Registry;
use serde::Serialize;
use tempfile::TempDir;
use thiserror::Error;
use tokio::time;

use super::*;
use crate::{
    components::{
        chainspec_loader::Chainspec,
        deploy_acceptor::{self, DeployAcceptor},
        in_memory_network::{InMemoryNetwork, NetworkController},
        storage::{self, Storage},
    },
    effect::{
        announcements::{DeployAcceptorAnnouncement, NetworkAnnouncement, RpcServerAnnouncement},
        requests::FetcherRequest,
    },
    protocol::Message,
    reactor::{self, EventQueueHandle, Runner},
    testing::{
        network::{Network, NetworkedReactor},
        ConditionCheckReactor, TestRng,
    },
    types::{Deploy, DeployHash, NodeId, Tag},
    utils::{Loadable, WithDir},
    FetcherConfig, NodeRng,
};

const TIMEOUT: Duration = Duration::from_secs(1);

/// Top-level event for the reactor.
#[derive(Debug, From, Serialize)]
#[must_use]
enum Event {
    #[from]
<<<<<<< HEAD
    Storage(#[serde(skip_serializing)] storage::Event<Storage>),
=======
    Storage(storage::Event),
>>>>>>> 62a59b2a
    #[from]
    DeployAcceptor(#[serde(skip_serializing)] deploy_acceptor::Event),
    #[from]
    DeployFetcher(#[serde(skip_serializing)] super::Event<Deploy>),
    #[from]
    DeployFetcherRequest(#[serde(skip_serializing)] FetcherRequest<NodeId, Deploy>),
    #[from]
    NetworkRequest(#[serde(skip_serializing)] NetworkRequest<NodeId, Message>),
    #[from]
    LinearChainRequest(#[serde(skip_serializing)] LinearChainRequest<NodeId>),
    #[from]
    NetworkAnnouncement(#[serde(skip_serializing)] NetworkAnnouncement<NodeId, Message>),
    #[from]
    RpcServerAnnouncement(#[serde(skip_serializing)] RpcServerAnnouncement),
    #[from]
    DeployAcceptorAnnouncement(#[serde(skip_serializing)] DeployAcceptorAnnouncement<NodeId>),
}

impl From<StorageRequest> for Event {
    fn from(request: StorageRequest) -> Self {
        Event::Storage(storage::Event::from(request))
    }
}

impl Display for Event {
    fn fmt(&self, formatter: &mut Formatter<'_>) -> fmt::Result {
        match self {
            Event::Storage(event) => write!(formatter, "storage: {}", event),
            Event::DeployAcceptor(event) => write!(formatter, "deploy acceptor: {}", event),
            Event::DeployFetcher(event) => write!(formatter, "fetcher: {}", event),
            Event::NetworkRequest(req) => write!(formatter, "network request: {}", req),
            Event::DeployFetcherRequest(req) => write!(formatter, "fetcher request: {}", req),
            Event::NetworkAnnouncement(ann) => write!(formatter, "network announcement: {}", ann),
            Event::RpcServerAnnouncement(ann) => {
                write!(formatter, "api server announcement: {}", ann)
            }
            Event::DeployAcceptorAnnouncement(ann) => {
                write!(formatter, "deploy-acceptor announcement: {}", ann)
            }
            Event::LinearChainRequest(req) => write!(formatter, "linear chain request: {}", req),
        }
    }
}

/// Error type returned by the test reactor.
#[derive(Debug, Error)]
enum Error {
    #[error("prometheus (metrics) error: {0}")]
    Metrics(#[from] prometheus::Error),
}

struct Reactor {
    network: InMemoryNetwork<Message>,
    storage: Storage,
    deploy_acceptor: DeployAcceptor,
    deploy_fetcher: Fetcher<Deploy>,
    _storage_tempdir: TempDir,
}

impl Drop for Reactor {
    fn drop(&mut self) {
        NetworkController::<Message>::remove_node(&self.network.node_id())
    }
}

impl reactor::Reactor for Reactor {
    type Event = Event;
    type Config = Config;
    type Error = Error;

    fn new(
        config: Self::Config,
        _registry: &Registry,
        event_queue: EventQueueHandle<Self::Event>,
        rng: &mut NodeRng,
    ) -> Result<(Self, Effects<Self::Event>), Self::Error> {
        let network = NetworkController::create_node(event_queue, rng);

        let (storage_config, _storage_tempdir) = storage::Config::default_for_tests();
        let storage = Storage::new(&WithDir::new(_storage_tempdir.path(), storage_config)).unwrap();

        let deploy_acceptor = DeployAcceptor::new();
        let deploy_fetcher = Fetcher::<Deploy>::new(config);

        let reactor = Reactor {
            network,
            storage,
            deploy_acceptor,
            deploy_fetcher,
            _storage_tempdir,
        };

        let effects = Effects::new();

        Ok((reactor, effects))
    }

    fn dispatch_event(
        &mut self,
        effect_builder: EffectBuilder<Self::Event>,
        rng: &mut NodeRng,
        event: Event,
    ) -> Effects<Self::Event> {
        match event {
            Event::Storage(storage::Event::StorageRequest(StorageRequest::GetChainspec {
                responder,
                ..
            })) => responder
                .respond(Some(Arc::new(Chainspec::from_resources(
                    "local/chainspec.toml",
                ))))
                .ignore(),
            Event::Storage(event) => reactor::wrap_effects(
                Event::Storage,
                self.storage.handle_event(effect_builder, rng, event),
            ),
            Event::DeployAcceptor(event) => reactor::wrap_effects(
                Event::DeployAcceptor,
                self.deploy_acceptor
                    .handle_event(effect_builder, rng, event),
            ),
            Event::DeployFetcher(deploy_event) => reactor::wrap_effects(
                Event::DeployFetcher,
                self.deploy_fetcher
                    .handle_event(effect_builder, rng, deploy_event),
            ),
            Event::NetworkRequest(request) => reactor::wrap_effects(
                Event::NetworkRequest,
                self.network.handle_event(effect_builder, rng, request),
            ),
            Event::DeployFetcherRequest(request) => reactor::wrap_effects(
                Event::DeployFetcher,
                self.deploy_fetcher
                    .handle_event(effect_builder, rng, request.into()),
            ),
            Event::NetworkAnnouncement(NetworkAnnouncement::MessageReceived {
                sender,
                payload,
            }) => {
                let reactor_event = match payload {
                    Message::GetRequest {
                        tag: Tag::Deploy,
                        serialized_id,
                    } => {
                        // Note: This is copied almost verbatim from the validator reactor and needs
                        // to be refactored.

                        let deploy_hash = match bincode::deserialize(&serialized_id) {
                            Ok(hash) => hash,
                            Err(error) => {
                                error!(
                                    "failed to decode {:?} from {}: {}",
                                    serialized_id, sender, error
                                );
                                return Effects::new();
                            }
                        };

                        match self
                            .storage
                            .handle_legacy_direct_deploy_request(deploy_hash)
                        {
                            // This functionality was moved out of the storage component and
                            // should be refactored ASAP.
                            Some(deploy) => {
                                match Message::new_get_response(&deploy) {
                                    Ok(message) => {
                                        return effect_builder
                                            .send_message(sender, message)
                                            .ignore();
                                    }
                                    Err(error) => {
                                        error!("failed to create get-response: {}", error);
                                        return Effects::new();
                                    }
                                };
                            }
                            None => {
                                debug!("failed to get {} for {}", deploy_hash, sender);
                                return Effects::new();
                            }
                        }
                    }
                    Message::GetResponse {
                        tag: Tag::Deploy,
                        serialized_item,
                    } => {
                        let deploy = match bincode::deserialize(&serialized_item) {
                            Ok(deploy) => Box::new(deploy),
                            Err(error) => {
                                error!("failed to decode deploy from {}: {}", sender, error);
                                return Effects::new();
                            }
                        };
                        Event::DeployAcceptor(deploy_acceptor::Event::Accept {
                            deploy,
                            source: Source::Peer(sender),
                        })
                    }
                    msg => panic!("should not get {}", msg),
                };
                self.dispatch_event(effect_builder, rng, reactor_event)
            }
            Event::NetworkAnnouncement(ann) => {
                unreachable!("should not receive announcements of type {:?}", ann);
            }
            Event::RpcServerAnnouncement(RpcServerAnnouncement::DeployReceived { deploy }) => {
                let event = deploy_acceptor::Event::Accept {
                    deploy,
                    source: Source::<NodeId>::Client,
                };
                self.dispatch_event(effect_builder, rng, Event::DeployAcceptor(event))
            }
            Event::DeployAcceptorAnnouncement(DeployAcceptorAnnouncement::AcceptedNewDeploy {
                deploy,
                source,
            }) => {
                let event = super::Event::GotRemotely {
                    item: deploy,
                    source,
                };
                self.dispatch_event(effect_builder, rng, Event::DeployFetcher(event))
            }
            Event::DeployAcceptorAnnouncement(DeployAcceptorAnnouncement::InvalidDeploy {
                deploy: _,
                source: _,
            }) => Effects::new(),
            Event::LinearChainRequest(_) => panic!("No linear chain requests in the test."),
        }
    }
}

impl NetworkedReactor for Reactor {
    type NodeId = NodeId;

    fn node_id(&self) -> NodeId {
        self.network.node_id()
    }
}

fn announce_deploy_received(deploy: Deploy) -> impl FnOnce(EffectBuilder<Event>) -> Effects<Event> {
    |effect_builder: EffectBuilder<Event>| {
        effect_builder
            .announce_deploy_received(Box::new(deploy))
            .ignore()
    }
}

fn fetch_deploy(
    deploy_hash: DeployHash,
    node_id: NodeId,
    fetched: Arc<Mutex<(bool, Option<FetchResult<Deploy>>)>>,
) -> impl FnOnce(EffectBuilder<Event>) -> Effects<Event> {
    move |effect_builder: EffectBuilder<Event>| {
        effect_builder
            .fetch_deploy(deploy_hash, node_id)
            .then(move |maybe_deploy| async move {
                let mut result = fetched.lock().unwrap();
                result.0 = true;
                result.1 = maybe_deploy;
            })
            .ignore()
    }
}

/// Store a deploy on a target node.
async fn store_deploy(
    deploy: &Deploy,
    node_id: &NodeId,
    network: &mut Network<Reactor>,
    mut rng: &mut TestRng,
) {
    network
        .process_injected_effect_on(node_id, announce_deploy_received(deploy.clone()))
        .await;

    // cycle to deploy acceptor announcement
    network
        .crank_until(
            node_id,
            &mut rng,
            move |event: &Event| -> bool {
                match event {
                    Event::DeployAcceptorAnnouncement(
                        DeployAcceptorAnnouncement::AcceptedNewDeploy { .. },
                    ) => true,
                    _ => false,
                }
            },
            TIMEOUT,
        )
        .await;
}

async fn assert_settled(
    node_id: &NodeId,
    deploy_hash: DeployHash,
    expected_result: Option<FetchResult<Deploy>>,
    fetched: Arc<Mutex<(bool, Option<FetchResult<Deploy>>)>>,
    network: &mut Network<Reactor>,
    rng: &mut TestRng,
    timeout: Duration,
) {
    let has_responded = |_nodes: &HashMap<NodeId, Runner<ConditionCheckReactor<Reactor>>>| {
        fetched.lock().unwrap().0
    };

    network.settle_on(rng, has_responded, timeout).await;

    let maybe_stored_deploy = network
        .nodes()
        .get(node_id)
        .unwrap()
        .reactor()
        .inner()
        .storage
        .get_deploy_by_hash(deploy_hash);
    assert_eq!(expected_result.is_some(), maybe_stored_deploy.is_some());

    assert_eq!(fetched.lock().unwrap().1, expected_result)
}

#[tokio::test]
async fn should_fetch_from_local() {
    const NETWORK_SIZE: usize = 1;

    NetworkController::<Message>::create_active();
    let (mut network, mut rng, node_ids) = {
        let mut network = Network::<Reactor>::new();
        let mut rng = crate::new_rng();
        let node_ids = network.add_nodes(&mut rng, NETWORK_SIZE).await;
        (network, rng, node_ids)
    };

    // Create a random deploy.
    let deploy = Deploy::random(&mut rng);

    // Store deploy on a node.
    let node_to_store_on = &node_ids[0];
    store_deploy(&deploy, node_to_store_on, &mut network, &mut rng).await;

    // Try to fetch the deploy from a node that holds it.
    let node_id = &node_ids[0];
    let deploy_hash = *deploy.id();
    let fetched = Arc::new(Mutex::new((false, None)));
    network
        .process_injected_effect_on(
            node_id,
            fetch_deploy(deploy_hash, node_id.clone(), Arc::clone(&fetched)),
        )
        .await;

    let expected_result = Some(FetchResult::FromStorage(Box::new(deploy)));
    assert_settled(
        node_id,
        deploy_hash,
        expected_result,
        fetched,
        &mut network,
        &mut rng,
        TIMEOUT,
    )
    .await;

    NetworkController::<Message>::remove_active();
}

#[tokio::test]
async fn should_fetch_from_peer() {
    const NETWORK_SIZE: usize = 2;

    NetworkController::<Message>::create_active();
    let (mut network, mut rng, node_ids) = {
        let mut network = Network::<Reactor>::new();
        let mut rng = crate::new_rng();
        let node_ids = network.add_nodes(&mut rng, NETWORK_SIZE).await;
        (network, rng, node_ids)
    };

    // Create a random deploy.
    let deploy = Deploy::random(&mut rng);

    // Store deploy on a node.
    let node_with_deploy = &node_ids[0];
    store_deploy(&deploy, node_with_deploy, &mut network, &mut rng).await;

    let node_without_deploy = &node_ids[1];
    let deploy_hash = *deploy.id();
    let fetched = Arc::new(Mutex::new((false, None)));

    // Try to fetch the deploy from a node that does not hold it; should get from peer.
    network
        .process_injected_effect_on(
            node_without_deploy,
            fetch_deploy(deploy_hash, node_with_deploy.clone(), Arc::clone(&fetched)),
        )
        .await;

    let expected_result = Some(FetchResult::FromPeer(
        Box::new(deploy),
        node_with_deploy.clone(),
    ));
    assert_settled(
        node_without_deploy,
        deploy_hash,
        expected_result,
        fetched,
        &mut network,
        &mut rng,
        TIMEOUT,
    )
    .await;

    NetworkController::<Message>::remove_active();
}

#[tokio::test]
async fn should_timeout_fetch_from_peer() {
    const NETWORK_SIZE: usize = 2;

    NetworkController::<Message>::create_active();
    let (mut network, mut rng, node_ids) = {
        let mut network = Network::<Reactor>::new();
        let mut rng = crate::new_rng();
        let node_ids = network.add_nodes(&mut rng, NETWORK_SIZE).await;
        (network, rng, node_ids)
    };

    // Create a random deploy.
    let deploy = Deploy::random(&mut rng);
    let deploy_hash = *deploy.id();

    let holding_node = node_ids[0].clone();
    let requesting_node = node_ids[1].clone();

    // Store deploy on holding node.
    store_deploy(&deploy, &holding_node, &mut network, &mut rng).await;

    // Initiate requesting node asking for deploy from holding node.
    let fetched = Arc::new(Mutex::new((false, None)));
    network
        .process_injected_effect_on(
            &requesting_node,
            fetch_deploy(deploy_hash, holding_node.clone(), Arc::clone(&fetched)),
        )
        .await;

    // Crank until message sent from the requester.
    network
        .crank_until(
            &requesting_node,
            &mut rng,
            move |event: &Event| -> bool {
                if let Event::NetworkRequest(NetworkRequest::SendMessage {
                    payload: Message::GetRequest { .. },
                    ..
                }) = event
                {
                    true
                } else {
                    false
                }
            },
            TIMEOUT,
        )
        .await;

    // Crank until the message is received by the holding node.
    network
        .crank_until(
            &holding_node,
            &mut rng,
            move |event: &Event| -> bool {
                if let Event::NetworkRequest(NetworkRequest::SendMessage {
                    payload: Message::GetResponse { .. },
                    ..
                }) = event
                {
                    true
                } else {
                    false
                }
            },
            TIMEOUT,
        )
        .await;

    // Advance time.
    let secs_to_advance = FetcherConfig::default().get_from_peer_timeout();
    time::pause();
    time::advance(Duration::from_secs(secs_to_advance + 10)).await;
    time::resume();

    // Settle the network, allowing timeout to avoid panic.
    let expected_result = None;
    assert_settled(
        &requesting_node,
        deploy_hash,
        expected_result,
        fetched,
        &mut network,
        &mut rng,
        TIMEOUT,
    )
    .await;

    NetworkController::<Message>::remove_active();
}<|MERGE_RESOLUTION|>--- conflicted
+++ resolved
@@ -42,11 +42,7 @@
 #[must_use]
 enum Event {
     #[from]
-<<<<<<< HEAD
-    Storage(#[serde(skip_serializing)] storage::Event<Storage>),
-=======
-    Storage(storage::Event),
->>>>>>> 62a59b2a
+    Storage(#[serde(skip_serializing)] storage::Event),
     #[from]
     DeployAcceptor(#[serde(skip_serializing)] deploy_acceptor::Event),
     #[from]
