--- conflicted
+++ resolved
@@ -595,11 +595,7 @@
                     if builder.should_fetch_execution_state() {
                         // the accumulator may or may not have peers for an older block,
                         // so we're going to also get a random sampling from networking
-<<<<<<< HEAD
-=======
                         // todo!("insinuate chainspec.core_config.simultaneous_peer_requests here")
-                        let historical_peers_from_network = 5;
->>>>>>> 0d8b781f
                         results.extend(
                             effect_builder
                                 .get_fully_connected_peers(random_peer_count)
