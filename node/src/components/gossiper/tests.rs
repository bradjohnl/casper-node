--- conflicted
+++ resolved
@@ -20,15 +20,8 @@
 
 use casper_execution_engine::{
     core::engine_state::{
-<<<<<<< HEAD
-        engine_config::{
-            DEFAULT_MAX_DELEGATOR_SIZE_LIMIT, DEFAULT_MINIMUM_DELEGATION_AMOUNT,
-            DEFAULT_STRICT_ARGUMENT_CHECKING,
-        },
+        engine_config::{DEFAULT_MINIMUM_DELEGATION_AMOUNT, DEFAULT_STRICT_ARGUMENT_CHECKING},
         DEFAULT_MAX_RUNTIME_CALL_STACK_HEIGHT,
-=======
-        engine_config::DEFAULT_MINIMUM_DELEGATION_AMOUNT, DEFAULT_MAX_RUNTIME_CALL_STACK_HEIGHT,
->>>>>>> 7047c6b5
     },
     shared::{system_config::SystemConfig, wasm_config::WasmConfig},
 };
