--- conflicted
+++ resolved
@@ -8,7 +8,7 @@
         EffectExt, Effects,
     },
     protocol::Message,
-    types::{Block, BlockHash, BlockHeader},
+    types::{Block, BlockHash},
 };
 use derive_more::From;
 use effect::requests::{ConsensusRequest, NetworkRequest};
@@ -28,12 +28,8 @@
     GetBlockResult(BlockHash, Option<Block>, I),
     /// New finality signature.
     NewFinalitySignature(BlockHash, Signature),
-<<<<<<< HEAD
     /// The result of putting a block to storage.
-    PutBlockResult(EraId, BlockHash),
-=======
-    PutBlockResult(BlockHeader),
->>>>>>> 50a4115d
+    PutBlockResult(Block),
 }
 
 impl<I: Display> Display for Event<I> {
@@ -113,21 +109,15 @@
                 }
             }
             Event::LinearChainBlock(block) => {
-<<<<<<< HEAD
-                let era_id = block.header().era_id();
+                effect_builder
+                .put_block_to_storage(Box::new(block.clone()))
+                .event(move |_| Event::PutBlockResult(block))
+            },
+            Event::PutBlockResult(block) => {
                 let block_hash = *block.hash();
+                debug!("LinearChainBlock --block_hash: {}", block_hash);
                 self.last_block = Some(block.clone());
-                debug!("LinearChainBlock --block_hash: {}", block_hash);
-=======
-                let block_header = block.header().clone();
->>>>>>> 50a4115d
-                effect_builder
-                .put_block_to_storage(Box::new(block))
-                .event(move |_| Event::PutBlockResult(block_header))
-            },
-            Event::PutBlockResult(block_header) => {
-                let block_hash = block_header.hash();
-                effect_builder.handle_linear_chain_block(block_header)
+                effect_builder.handle_linear_chain_block(block.header().clone())
                     .event(move |signature| Event::NewFinalitySignature(block_hash, signature))
             },
             Event::NewFinalitySignature(bh, signature) => {
