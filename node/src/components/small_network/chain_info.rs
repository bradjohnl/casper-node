//! Network-related chain identification information.

// TODO: This module and `ChainId` should disappear in its entirety and the actual chainspec be made
// available.

use std::net::SocketAddr;

use casper_hashing::Digest;
use casper_types::ProtocolVersion;
use datasize::DataSize;

use super::{
    counting_format::ConnectionId,
    message::{ConsensusCertificate, ConsensusKeyPair},
    Message,
};
use crate::types::Chainspec;

/// Data retained from the chainspec by the small networking component.
///
/// Typically this information is used for creating handshakes.
#[derive(DataSize, Debug)]
pub(crate) struct ChainInfo {
    /// Name of the network we participate in. We only remain connected to peers with the same
    /// network name as us.
    pub(super) network_name: String,
    /// The maximum message size for a network message, as supplied from the chainspec.
    pub(super) maximum_net_message_size: u32,
    /// The protocol version.
    pub(super) protocol_version: ProtocolVersion,
    /// The hash of the chainspec.
    pub(super) chainspec_hash: Digest,
}

impl ChainInfo {
    /// Create an instance of `ChainInfo` for testing.
    #[cfg(test)]
    pub fn create_for_testing() -> Self {
        let network_name = "rust-tests-network";
        ChainInfo {
            network_name: network_name.to_string(),
            maximum_net_message_size: 22 * 1024 * 1024, // Hardcoded at 22M.
            protocol_version: ProtocolVersion::V1_0_0,
            chainspec_hash: Digest::hash(format!("{}-chainspec", network_name)),
        }
    }

    /// Create a handshake based on chain identification data.
    pub(super) fn create_handshake<P>(
        &self,
        public_addr: SocketAddr,
        consensus_keys: Option<&ConsensusKeyPair>,
        connection_id: ConnectionId,
        is_syncing: bool,
    ) -> Message<P> {
        Message::Handshake {
            network_name: self.network_name.clone(),
            public_addr,
            protocol_version: self.protocol_version,
            consensus_certificate: consensus_keys
                .map(|key_pair| ConsensusCertificate::create(connection_id, key_pair)),
<<<<<<< HEAD
            is_syncing,
=======
            is_joiner,
            chainspec_hash: Some(self.chainspec_hash),
>>>>>>> 4c56838a
        }
    }
}

impl From<&Chainspec> for ChainInfo {
    fn from(chainspec: &Chainspec) -> Self {
        ChainInfo {
            network_name: chainspec.network_config.name.clone(),
            maximum_net_message_size: chainspec.network_config.maximum_net_message_size,
            protocol_version: chainspec.protocol_version(),
            chainspec_hash: chainspec.hash(),
        }
    }
}<|MERGE_RESOLUTION|>--- conflicted
+++ resolved
@@ -59,12 +59,8 @@
             protocol_version: self.protocol_version,
             consensus_certificate: consensus_keys
                 .map(|key_pair| ConsensusCertificate::create(connection_id, key_pair)),
-<<<<<<< HEAD
             is_syncing,
-=======
-            is_joiner,
             chainspec_hash: Some(self.chainspec_hash),
->>>>>>> 4c56838a
         }
     }
 }
