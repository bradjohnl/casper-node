use std::{
    fmt::{self, Debug, Display, Formatter},
    net::SocketAddr,
    sync::Arc,
};

use casper_types::{ProtocolVersion, PublicKey, SecretKey, Signature};
use datasize::DataSize;
use serde::{de::DeserializeOwned, Deserialize, Serialize};

use crate::crypto;

use super::counting_format::ConnectionId;

/// The default protocol version to use in absence of one in the protocol version field.
#[inline]
fn default_protocol_version() -> ProtocolVersion {
    ProtocolVersion::V1_0_0
}

#[derive(Clone, Debug, Deserialize, Serialize)]
pub(crate) enum Message<P> {
    Handshake {
        /// Network we are connected to.
        network_name: String,
        /// The public address of the node connecting.
        public_addr: SocketAddr,
        /// Protocol version the node is speaking.
        #[serde(default = "default_protocol_version")]
        protocol_version: ProtocolVersion,
        /// A self-signed certificate indicating validator status.
        #[serde(default)]
        consensus_certificate: Option<ConsensusCertificate>,
    },
    Payload(P),
}

impl<P: Payload> Message<P> {
    /// Classifies a message based on its payload.
    #[inline]
    pub(super) fn classify(&self) -> MessageKind {
        match self {
            Message::Handshake { .. } => MessageKind::Protocol,
            Message::Payload(payload) => payload.classify(),
        }
    }

    /// Returns the incoming resource estimate of the payload.
    #[inline]
    pub(super) fn payload_incoming_resource_estimate(&self, weights: &PayloadWeights) -> u32 {
        match self {
            Message::Handshake { .. } => 0,
            Message::Payload(payload) => payload.incoming_resource_estimate(weights),
        }
    }
}

/// A pair of secret keys used by consensus.
pub(super) struct ConsensusKeyPair {
    secret_key: Arc<SecretKey>,
    public_key: PublicKey,
}

impl ConsensusKeyPair {
    /// Creates a new key pair for consensus signing.
    pub(super) fn new(secret_key: Arc<SecretKey>, public_key: PublicKey) -> Self {
        Self {
            secret_key,
            public_key,
        }
    }

    /// Sign a value using this keypair.
    fn sign<T: AsRef<[u8]>>(&self, value: T) -> Signature {
        crypto::sign(value, &self.secret_key, &self.public_key)
    }
}

/// Certificate used to indicate that the peer is a validator using the specified public key.
#[derive(Clone, Debug, Deserialize, Serialize)]
pub(crate) struct ConsensusCertificate {
    public_key: PublicKey,
    signature: Signature,
}

impl ConsensusCertificate {
    /// Creates a new consensus certificate from a connection ID and key pair.
    pub(super) fn create(connection_id: ConnectionId, key_pair: &ConsensusKeyPair) -> Self {
        let signature = key_pair.sign(connection_id.as_bytes());
        ConsensusCertificate {
            public_key: key_pair.public_key.clone(),
            signature,
        }
    }

    /// Validates a certificate, returning a `PublicKey` if valid.
    pub(super) fn validate(self, connection_id: ConnectionId) -> Result<PublicKey, crypto::Error> {
        crypto::verify(connection_id.as_bytes(), &self.signature, &self.public_key)?;
        Ok(self.public_key)
    }
}

impl Display for ConsensusCertificate {
    fn fmt(&self, f: &mut Formatter<'_>) -> fmt::Result {
        write!(f, "key:{}", self.public_key)
    }
}

impl<P: Display> Display for Message<P> {
    fn fmt(&self, f: &mut Formatter<'_>) -> fmt::Result {
        match self {
            Message::Handshake {
                network_name,
                public_addr,
                protocol_version,
                consensus_certificate,
            } => {
                write!(
                    f,
                    "handshake: {}, public addr: {}, protocol_version: {}, consensus_certificate: ",
                    network_name, public_addr, protocol_version
                )?;

                if let Some(cert) = consensus_certificate {
                    write!(f, "{}", cert)
                } else {
                    f.write_str("-")
                }
            }
            Message::Payload(payload) => write!(f, "payload: {}", payload),
        }
    }
}

/// A classification system for networking messages.
#[derive(Copy, Clone, Debug)]
pub(crate) enum MessageKind {
    /// Non-payload messages, like handshakes.
    Protocol,
    /// Messages directly related to consensus.
    Consensus,
    /// Deploys being gossiped.
    DeployGossip,
    /// Addresses being gossiped.
    AddressGossip,
    /// Deploys being transferred directly (via requests).
    DeployTransfer,
    /// Blocks for finality signatures being transferred directly (via requests and other means).
    BlockTransfer,
    /// Tries transferred, usually as part of fast syncing.
    TrieTransfer,
    /// Any other kind of payload (or missing classification).
    Other,
}

impl Display for MessageKind {
    fn fmt(&self, f: &mut Formatter<'_>) -> fmt::Result {
        match self {
            MessageKind::Protocol => f.write_str("protocol"),
            MessageKind::Consensus => f.write_str("consensus"),
            MessageKind::DeployGossip => f.write_str("deploy_gossip"),
            MessageKind::AddressGossip => f.write_str("address_gossip"),
            MessageKind::DeployTransfer => f.write_str("deploy_transfer"),
            MessageKind::BlockTransfer => f.write_str("block_transfer"),
            MessageKind::TrieTransfer => f.write_str("trie_transfer"),
            MessageKind::Other => f.write_str("other"),
        }
    }
}

/// Network message payload.
///
/// Payloads are what is transferred across the network outside of control messages from the
/// networking component itself.
pub(crate) trait Payload:
    Serialize + DeserializeOwned + Clone + Debug + Display + Send + Sync + 'static
{
    /// Classifies the payload based on its contents.
    fn classify(&self) -> MessageKind;

    /// The penalty for resource usage of a message to be applied when processed as incoming.
    fn incoming_resource_estimate(&self, _weights: &PayloadWeights) -> u32 {
        0
    }
}

<<<<<<< HEAD
/// Network message conversion support.
pub(crate) trait FromIncoming<I, P> {
    /// Creates a new value from a received payload.
    fn from_incoming(sender: I, payload: P) -> Self;
=======
/// A generic configuration for payload weights.
///
/// Implementors of `Payload` are free to interpret this as they see fit.
///
/// The default implementation sets all weights to zero.
#[derive(DataSize, Debug, Default, Clone, Deserialize, Serialize)]
pub struct PayloadWeights {
    /// Weight to attach to consensus traffic.
    pub consensus: u32,
    /// Weight to attach to deploy requests.
    pub deploy_requests: u32,
>>>>>>> 60790fff
}

#[cfg(test)]
// We use a variety of weird names in these tests.
#[allow(non_camel_case_types)]
mod tests {
    use std::net::SocketAddr;

    use casper_types::ProtocolVersion;
    use serde::{de::DeserializeOwned, Deserialize, Serialize};

    use crate::protocol;

    use super::Message;

    /// Version 1.0.0 network level message.
    ///
    /// Note that the message itself may go out of sync over time as `protocol::Message` changes.
    /// The test further below ensures that the handshake is accurate in the meantime.
    #[derive(Clone, Debug, Deserialize, Serialize)]
    pub(crate) enum V1_0_0_Message {
        Handshake {
            /// Network we are connected to.
            network_name: String,
            /// The public address of the node connecting.
            public_address: SocketAddr,
        },
        Payload(protocol::Message),
    }

    /// A "conserved" version 1.0.0 handshake.
    ///
    /// NEVER CHANGE THIS CONSTANT TO MAKE TESTS PASS, AS IT IS BASED ON MAINNET DATA.
    const V1_0_0_HANDSHAKE: &[u8] = &[
        129, 0, 146, 178, 115, 101, 114, 105, 97, 108, 105, 122, 97, 116, 105, 111, 110, 45, 116,
        101, 115, 116, 177, 49, 50, 46, 51, 52, 46, 53, 54, 46, 55, 56, 58, 49, 50, 51, 52, 54,
    ];

    // Note: MessagePack messages can be visualized using the message pack visualizer at
    // https://sugendran.github.io/msgpack-visualizer/. Rust arrays can be copy&pasted and converted
    // to base64 using the following one-liner: `import base64; base64.b64encode(bytes([129, 0,
    // ...]))`

    // It is very important to note that different versions of the message pack codec crate set the
    // human-readable flag in a different manner. Thus the V1.0.0 handshake can be serialized in two
    // different ways, with "human readable" enabled and without.
    //
    // Our V1.0.0 protocol uses the "human readable" enabled version, they key difference being that
    // the `SocketAddr` is encoded as a string instead of a two-item array.

    /// A pseudo-1.0.0 handshake, where the serde human readable flag has been changed due to an
    /// `rmp` version mismatch.
    const BROKEN_V1_0_0_HANDSHAKE: &[u8] = &[
        129, 0, 146, 178, 115, 101, 114, 105, 97, 108, 105, 122, 97, 116, 105, 111, 110, 45, 116,
        101, 115, 116, 129, 0, 146, 148, 12, 34, 56, 78, 205, 48, 58,
    ];

    /// Serialize a message using the standard serialization method for handshakes.
    fn serialize_message<M: Serialize>(msg: &M) -> Vec<u8> {
        // The actual serialization/deserialization code can be found at
        // https://github.com/carllerche/tokio-serde/blob/f3c3d69ce049437973468118c9d01b46e0b1ade5/src/lib.rs#L426-L450

        rmp_serde::to_vec(&msg).expect("handshake serialization failed")
    }

    /// Deserialize a message using the standard deserialization method for handshakes.
    fn deserialize_message<M: DeserializeOwned>(serialized: &[u8]) -> M {
        rmp_serde::from_read(std::io::Cursor::new(&serialized))
            .expect("handshake deserialization failed")
    }

    /// Given a message `from` of type `F`, serializes it, then deserializes it as `T`.
    fn roundtrip_message<F, T>(from: &F) -> T
    where
        F: Serialize,
        T: DeserializeOwned,
    {
        let serialized = serialize_message(from);
        deserialize_message(&serialized)
    }

    // This test ensure that the serialization of the `V_1_0_0_Message` has not changed and that the
    // serialization/deserialization methods for message in this test are likely accurate.
    #[test]
    fn v1_0_0_handshake_is_as_expected() {
        let handshake = V1_0_0_Message::Handshake {
            network_name: "serialization-test".to_owned(),
            public_address: ([12, 34, 56, 78], 12346).into(),
        };

        let serialized = serialize_message::<V1_0_0_Message>(&handshake);

        assert_eq!(&serialized, V1_0_0_HANDSHAKE);
        assert_ne!(&serialized, BROKEN_V1_0_0_HANDSHAKE);

        let deserialized: V1_0_0_Message = deserialize_message(&serialized);

        match deserialized {
            V1_0_0_Message::Handshake {
                network_name,
                public_address,
            } => {
                assert_eq!(network_name, "serialization-test");
                assert_eq!(public_address, ([12, 34, 56, 78], 12346).into());
            }
            other => {
                panic!("did not expect {:?} as the deserialized product", other);
            }
        }
    }

    #[test]
    fn v1_0_0_can_decode_current_handshake() {
        let modern_handshake = Message::<protocol::Message>::Handshake {
            network_name: "example-handshake".to_string(),
            public_addr: ([12, 34, 56, 78], 12346).into(),
            protocol_version: ProtocolVersion::from_parts(5, 6, 7),
            // TODO: Test _with_ handshake instead.
            consensus_certificate: None,
        };

        let legacy_handshake: V1_0_0_Message = roundtrip_message(&modern_handshake);

        match legacy_handshake {
            V1_0_0_Message::Handshake {
                network_name,
                public_address,
            } => {
                assert_eq!(network_name, "example-handshake");
                assert_eq!(public_address, ([12, 34, 56, 78], 12346).into());
            }
            V1_0_0_Message::Payload(_) => {
                panic!("did not expect legacy handshake to deserialize to payload")
            }
        }
    }

    #[test]
    fn current_handshake_decodes_from_v1_0_0() {
        let legacy_handshake = V1_0_0_Message::Handshake {
            network_name: "example-handshake".to_string(),
            public_address: ([12, 34, 56, 78], 12346).into(),
        };

        let modern_handshake: Message<protocol::Message> = roundtrip_message(&legacy_handshake);

        match modern_handshake {
            Message::Handshake {
                network_name,
                public_addr,
                protocol_version,
                consensus_certificate,
            } => {
                assert_eq!(network_name, "example-handshake");
                assert_eq!(public_addr, ([12, 34, 56, 78], 12346).into());
                assert_eq!(protocol_version, ProtocolVersion::V1_0_0);
                assert!(consensus_certificate.is_none());
            }
            Message::Payload(_) => {
                panic!("did not expect modern handshake to deserialize to payload")
            }
        }
    }

    #[test]
    fn current_handshake_decodes_from_historic_v1_0_0() {
        let modern_handshake: Message<protocol::Message> = deserialize_message(V1_0_0_HANDSHAKE);

        match modern_handshake {
            Message::Handshake {
                network_name,
                public_addr,
                protocol_version,
                consensus_certificate,
            } => {
                assert_eq!(network_name, "serialization-test");
                assert_eq!(public_addr, ([12, 34, 56, 78], 12346).into());
                assert_eq!(protocol_version, ProtocolVersion::V1_0_0);
                assert!(consensus_certificate.is_none());
            }
            Message::Payload(_) => {
                panic!("did not expect modern handshake to deserialize to payload")
            }
        }
    }
}<|MERGE_RESOLUTION|>--- conflicted
+++ resolved
@@ -184,12 +184,11 @@
     }
 }
 
-<<<<<<< HEAD
 /// Network message conversion support.
 pub(crate) trait FromIncoming<I, P> {
     /// Creates a new value from a received payload.
     fn from_incoming(sender: I, payload: P) -> Self;
-=======
+}
 /// A generic configuration for payload weights.
 ///
 /// Implementors of `Payload` are free to interpret this as they see fit.
@@ -201,7 +200,6 @@
     pub consensus: u32,
     /// Weight to attach to deploy requests.
     pub deploy_requests: u32,
->>>>>>> 60790fff
 }
 
 #[cfg(test)]
