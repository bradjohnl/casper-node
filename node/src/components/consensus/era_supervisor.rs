--- conflicted
+++ resolved
@@ -255,23 +255,15 @@
                 (key_blocks, booking_blocks, validators)
             }
         }
-<<<<<<< HEAD
         .event(
             move |(key_blocks, booking_blocks, validators)| Event::InitializeEras {
                 key_blocks,
                 booking_blocks,
                 validators,
                 timestamp,
-                genesis_start_time,
+
             },
         );
-=======
-        .event(move |(key_blocks, validators)| Event::InitializeEras {
-            key_blocks,
-            validators,
-            timestamp,
-        });
->>>>>>> ac41882c
 
         Ok((era_supervisor, effects))
     }
@@ -541,16 +533,11 @@
                 // The validator set was read from the global state: there's no key block for era 0.
                 validators = activation_era_validators.clone();
                 start_height = 0;
-<<<<<<< HEAD
-                era_start_time =
-                    genesis_start_time.expect("must have genesis start time if era ID is 0");
-                seed = 0;
-=======
                 era_start_time = self
                     .protocol_config
                     .genesis_timestamp
                     .expect("must have genesis start time if era ID is 0");
->>>>>>> ac41882c
+                seed = 0;
             } else {
                 // If this is not era 0, there must be a key block for it.
                 let key_block = key_blocks.get(&era_id).expect("missing key block");
@@ -912,19 +899,12 @@
         validators: BTreeMap<PublicKey, U512>,
         timestamp: Timestamp,
     ) -> Effects<Event<I>> {
-<<<<<<< HEAD
-        let result_map = self.era_supervisor.handle_initialize_eras(
-            key_blocks,
+        let result_map = self
+            .era_supervisor
+            .handle_initialize_eras(key_blocks,
             booking_blocks,
             validators,
-            timestamp,
-            genesis_start_time,
-        );
-=======
-        let result_map = self
-            .era_supervisor
-            .handle_initialize_eras(key_blocks, validators, timestamp);
->>>>>>> ac41882c
+            timestamp);
 
         let effects = result_map
             .into_iter()
