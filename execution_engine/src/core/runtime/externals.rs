--- conflicted
+++ resolved
@@ -1035,7 +1035,7 @@
                 let ret = self.load_authorization_keys(len_ptr, result_size_ptr)?;
                 Ok(Some(RuntimeValue::I32(api_error::i32_from(ret))))
             }
-<<<<<<< HEAD
+
             FunctionIndex::ControlManagementFuncIndex => {
                 // args(0) = key_ptr
                 // args(1) = key_size
@@ -1044,7 +1044,7 @@
                 let key: Key = self.t_from_mem(key_ptr, key_size)?;
                 let value = self.control_management(key, operation_type)?;
                 Ok(Some(RuntimeValue::I32(api_error::i32_from(value))))
-=======
+            }
 
             FunctionIndex::RandomBytes => {
                 let (out_ptr, out_size) = Args::parse(args)?;
@@ -1069,7 +1069,6 @@
                     .map_err(|error| Error::Interpreter(error.into()))?;
 
                 Ok(Some(RuntimeValue::I32(0)))
->>>>>>> 98fc4b03
             }
         }
     }
