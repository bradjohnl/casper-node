use std::cell::RefCell;

use wasmi::{
    memory_units::Pages, Error as InterpreterError, FuncInstance, FuncRef, MemoryDescriptor,
    MemoryInstance, MemoryRef, ModuleImportResolver, Signature, ValueType,
};

use super::{
    error::ResolverError, memory_resolver::MemoryResolver, v1_function_index::FunctionIndex,
};

pub(crate) struct RuntimeModuleImportResolver {
    memory: RefCell<Option<MemoryRef>>,
    max_memory: u32,
    is_private_chain: bool,
}

impl RuntimeModuleImportResolver {
    pub(crate) fn new(max_memory: u32, is_private_chain: bool) -> Self {
        Self {
            memory: RefCell::new(None),
            max_memory,
            is_private_chain,
        }
    }
}

impl MemoryResolver for RuntimeModuleImportResolver {
    fn memory_ref(&self) -> Result<MemoryRef, ResolverError> {
        self.memory
            .borrow()
            .as_ref()
            .map(Clone::clone)
            .ok_or(ResolverError::NoImportedMemory)
    }
}

impl ModuleImportResolver for RuntimeModuleImportResolver {
    fn resolve_func(
        &self,
        field_name: &str,
        _signature: &Signature,
    ) -> Result<FuncRef, InterpreterError> {
        let func_ref = match field_name {
            "casper_read_value" => FuncInstance::alloc_host(
                Signature::new(&[ValueType::I32; 3][..], Some(ValueType::I32)),
                FunctionIndex::ReadFuncIndex.into(),
            ),
            "casper_load_named_keys" => FuncInstance::alloc_host(
                Signature::new(&[ValueType::I32; 2][..], Some(ValueType::I32)),
                FunctionIndex::LoadNamedKeysFuncIndex.into(),
            ),
            "casper_write" => FuncInstance::alloc_host(
                Signature::new(&[ValueType::I32; 4][..], None),
                FunctionIndex::WriteFuncIndex.into(),
            ),
            "casper_add" => FuncInstance::alloc_host(
                Signature::new(&[ValueType::I32; 4][..], None),
                FunctionIndex::AddFuncIndex.into(),
            ),
            "casper_new_uref" => FuncInstance::alloc_host(
                Signature::new(&[ValueType::I32; 3][..], None),
                FunctionIndex::NewFuncIndex.into(),
            ),
            "casper_ret" => FuncInstance::alloc_host(
                Signature::new(&[ValueType::I32; 2][..], None),
                FunctionIndex::RetFuncIndex.into(),
            ),
            "casper_get_key" => FuncInstance::alloc_host(
                Signature::new(&[ValueType::I32; 5][..], Some(ValueType::I32)),
                FunctionIndex::GetKeyFuncIndex.into(),
            ),
            "casper_has_key" => FuncInstance::alloc_host(
                Signature::new(&[ValueType::I32; 2][..], Some(ValueType::I32)),
                FunctionIndex::HasKeyFuncIndex.into(),
            ),
            "casper_put_key" => FuncInstance::alloc_host(
                Signature::new(&[ValueType::I32; 4][..], None),
                FunctionIndex::PutKeyFuncIndex.into(),
            ),
            "gas" => FuncInstance::alloc_host(
                Signature::new(&[ValueType::I32; 1][..], None),
                FunctionIndex::GasFuncIndex.into(),
            ),
            "casper_is_valid_uref" => FuncInstance::alloc_host(
                Signature::new(&[ValueType::I32; 2][..], Some(ValueType::I32)),
                FunctionIndex::IsValidURefFnIndex.into(),
            ),
            "casper_revert" => FuncInstance::alloc_host(
                Signature::new(&[ValueType::I32; 1][..], None),
                FunctionIndex::RevertFuncIndex.into(),
            ),
            "casper_add_associated_key" => FuncInstance::alloc_host(
                Signature::new(&[ValueType::I32; 3][..], Some(ValueType::I32)),
                FunctionIndex::AddAssociatedKeyFuncIndex.into(),
            ),
            "casper_remove_associated_key" => FuncInstance::alloc_host(
                Signature::new(&[ValueType::I32; 2][..], Some(ValueType::I32)),
                FunctionIndex::RemoveAssociatedKeyFuncIndex.into(),
            ),
            "casper_update_associated_key" => FuncInstance::alloc_host(
                Signature::new(&[ValueType::I32; 3][..], Some(ValueType::I32)),
                FunctionIndex::UpdateAssociatedKeyFuncIndex.into(),
            ),
            "casper_set_action_threshold" => FuncInstance::alloc_host(
                Signature::new(&[ValueType::I32; 2][..], Some(ValueType::I32)),
                FunctionIndex::SetActionThresholdFuncIndex.into(),
            ),
            "casper_remove_key" => FuncInstance::alloc_host(
                Signature::new(&[ValueType::I32; 2][..], None),
                FunctionIndex::RemoveKeyFuncIndex.into(),
            ),
            "casper_get_caller" => FuncInstance::alloc_host(
                Signature::new(&[ValueType::I32; 1][..], Some(ValueType::I32)),
                FunctionIndex::GetCallerIndex.into(),
            ),
            "casper_get_blocktime" => FuncInstance::alloc_host(
                Signature::new(&[ValueType::I32; 1][..], None),
                FunctionIndex::GetBlocktimeIndex.into(),
            ),
            "casper_create_purse" => FuncInstance::alloc_host(
                Signature::new(&[ValueType::I32; 2][..], Some(ValueType::I32)),
                FunctionIndex::CreatePurseIndex.into(),
            ),
            "casper_transfer_to_account" => FuncInstance::alloc_host(
                Signature::new(&[ValueType::I32; 7][..], Some(ValueType::I32)),
                FunctionIndex::TransferToAccountIndex.into(),
            ),
            "casper_transfer_from_purse_to_account" => FuncInstance::alloc_host(
                Signature::new(&[ValueType::I32; 9][..], Some(ValueType::I32)),
                FunctionIndex::TransferFromPurseToAccountIndex.into(),
            ),
            "casper_transfer_from_purse_to_purse" => FuncInstance::alloc_host(
                Signature::new(&[ValueType::I32; 8][..], Some(ValueType::I32)),
                FunctionIndex::TransferFromPurseToPurseIndex.into(),
            ),
            "casper_get_balance" => FuncInstance::alloc_host(
                Signature::new(&[ValueType::I32; 3][..], Some(ValueType::I32)),
                FunctionIndex::GetBalanceIndex.into(),
            ),
            "casper_get_phase" => FuncInstance::alloc_host(
                Signature::new(&[ValueType::I32; 1][..], None),
                FunctionIndex::GetPhaseIndex.into(),
            ),
            "casper_get_system_contract" => FuncInstance::alloc_host(
                Signature::new(&[ValueType::I32; 3][..], Some(ValueType::I32)),
                FunctionIndex::GetSystemContractIndex.into(),
            ),
            "casper_get_main_purse" => FuncInstance::alloc_host(
                Signature::new(&[ValueType::I32; 1][..], None),
                FunctionIndex::GetMainPurseIndex.into(),
            ),
            "casper_read_host_buffer" => FuncInstance::alloc_host(
                Signature::new(&[ValueType::I32; 3][..], Some(ValueType::I32)),
                FunctionIndex::ReadHostBufferIndex.into(),
            ),
            "casper_create_contract_package_at_hash" => FuncInstance::alloc_host(
                Signature::new(&[ValueType::I32; 3][..], None),
                FunctionIndex::CreateContractPackageAtHash.into(),
            ),
            "casper_create_contract_user_group" => FuncInstance::alloc_host(
                Signature::new(&[ValueType::I32; 8][..], Some(ValueType::I32)),
                FunctionIndex::CreateContractUserGroup.into(),
            ),
            "casper_add_contract_version" => FuncInstance::alloc_host(
                Signature::new(&[ValueType::I32; 10][..], Some(ValueType::I32)),
                FunctionIndex::AddContractVersion.into(),
            ),
            "casper_disable_contract_version" => FuncInstance::alloc_host(
                Signature::new(&[ValueType::I32; 4][..], Some(ValueType::I32)),
                FunctionIndex::DisableContractVersion.into(),
            ),
            "casper_call_contract" => FuncInstance::alloc_host(
                Signature::new(&[ValueType::I32; 7][..], Some(ValueType::I32)),
                FunctionIndex::CallContractFuncIndex.into(),
            ),
            "casper_call_versioned_contract" => FuncInstance::alloc_host(
                Signature::new(&[ValueType::I32; 9][..], Some(ValueType::I32)),
                FunctionIndex::CallVersionedContract.into(),
            ),
            "casper_get_named_arg_size" => FuncInstance::alloc_host(
                Signature::new(&[ValueType::I32; 3][..], Some(ValueType::I32)),
                FunctionIndex::GetRuntimeArgsizeIndex.into(),
            ),
            "casper_get_named_arg" => FuncInstance::alloc_host(
                Signature::new(&[ValueType::I32; 4][..], Some(ValueType::I32)),
                FunctionIndex::GetRuntimeArgIndex.into(),
            ),
            "casper_remove_contract_user_group" => FuncInstance::alloc_host(
                Signature::new(&[ValueType::I32; 4][..], Some(ValueType::I32)),
                FunctionIndex::RemoveContractUserGroupIndex.into(),
            ),
            "casper_provision_contract_user_group_uref" => FuncInstance::alloc_host(
                Signature::new(&[ValueType::I32; 5][..], Some(ValueType::I32)),
                FunctionIndex::ExtendContractUserGroupURefsIndex.into(),
            ),
            "casper_remove_contract_user_group_urefs" => FuncInstance::alloc_host(
                Signature::new(&[ValueType::I32; 6][..], Some(ValueType::I32)),
                FunctionIndex::RemoveContractUserGroupURefsIndex.into(),
            ),
            "casper_blake2b" => FuncInstance::alloc_host(
                Signature::new(&[ValueType::I32; 4][..], Some(ValueType::I32)),
                FunctionIndex::Blake2b.into(),
            ),
            "casper_record_transfer" => FuncInstance::alloc_host(
                Signature::new(&[ValueType::I32; 10][..], Some(ValueType::I32)),
                FunctionIndex::RecordTransfer.into(),
            ),
            "casper_record_era_info" => FuncInstance::alloc_host(
                Signature::new(&[ValueType::I32; 4][..], Some(ValueType::I32)),
                FunctionIndex::RecordEraInfo.into(),
            ),
            "casper_load_call_stack" => FuncInstance::alloc_host(
                Signature::new(&[ValueType::I32; 2][..], Some(ValueType::I32)),
                FunctionIndex::LoadCallStack.into(),
            ),
            #[cfg(feature = "test-support")]
            "casper_print" => FuncInstance::alloc_host(
                Signature::new(&[ValueType::I32; 2][..], None),
                FunctionIndex::PrintIndex.into(),
            ),
            "casper_dictionary_get" => FuncInstance::alloc_host(
                Signature::new(&[ValueType::I32; 5][..], Some(ValueType::I32)),
                FunctionIndex::DictionaryGetFuncIndex.into(),
            ),
            "casper_dictionary_put" => FuncInstance::alloc_host(
                Signature::new(&[ValueType::I32; 6][..], Some(ValueType::I32)),
                FunctionIndex::DictionaryPutFuncIndex.into(),
            ),
            "casper_new_dictionary" => FuncInstance::alloc_host(
                Signature::new(&[ValueType::I32; 1][..], Some(ValueType::I32)),
                FunctionIndex::NewDictionaryFuncIndex.into(),
            ),
            "casper_load_authorization_keys" => FuncInstance::alloc_host(
                Signature::new(&[ValueType::I32; 2][..], Some(ValueType::I32)),
                FunctionIndex::LoadAuthorizationKeys.into(),
            ),
<<<<<<< HEAD
            "casper_control_management" if self.is_private_chain => FuncInstance::alloc_host(
                Signature::new(&[ValueType::I32; 3][..], Some(ValueType::I32)),
                FunctionIndex::ControlManagementFuncIndex.into(),
=======
            "casper_random_bytes" => FuncInstance::alloc_host(
                Signature::new(&[ValueType::I32; 2][..], Some(ValueType::I32)),
                FunctionIndex::RandomBytes.into(),
>>>>>>> 98fc4b03
            ),
            _ => {
                return Err(InterpreterError::Function(format!(
                    "host module doesn't export function with name {}",
                    field_name
                )));
            }
        };
        Ok(func_ref)
    }

    fn resolve_memory(
        &self,
        field_name: &str,
        descriptor: &MemoryDescriptor,
    ) -> Result<MemoryRef, InterpreterError> {
        if field_name == "memory" {
            match &mut *self.memory.borrow_mut() {
                Some(_) => {
                    // Even though most wat -> wasm compilers don't allow multiple memory entries,
                    // we should make sure we won't accidentally allocate twice.
                    Err(InterpreterError::Instantiation(
                        "Memory is already instantiated".into(),
                    ))
                }
                memory_ref @ None => {
                    // Any memory entry in the wasm file without max specified is changed into an
                    // entry with hardcoded max value. This way `maximum` below is never
                    // unspecified, but for safety reasons we'll still default it.
                    let descriptor_max = descriptor.maximum().unwrap_or(self.max_memory);
                    // Checks if wasm's memory entry has too much initial memory or non-default max
                    // memory pages exceeds the limit.
                    if descriptor.initial() > descriptor_max || descriptor_max > self.max_memory {
                        return Err(InterpreterError::Instantiation(
                            "Module requested too much memory".into(),
                        ));
                    }
                    // Note: each "page" is 64 KiB
                    let mem = MemoryInstance::alloc(
                        Pages(descriptor.initial() as usize),
                        descriptor.maximum().map(|x| Pages(x as usize)),
                    )?;
                    *memory_ref = Some(mem.clone());
                    Ok(mem)
                }
            }
        } else {
            Err(InterpreterError::Instantiation(
                "Memory imported under unknown name".to_owned(),
            ))
        }
    }
}<|MERGE_RESOLUTION|>--- conflicted
+++ resolved
@@ -235,15 +235,13 @@
                 Signature::new(&[ValueType::I32; 2][..], Some(ValueType::I32)),
                 FunctionIndex::LoadAuthorizationKeys.into(),
             ),
-<<<<<<< HEAD
             "casper_control_management" if self.is_private_chain => FuncInstance::alloc_host(
                 Signature::new(&[ValueType::I32; 3][..], Some(ValueType::I32)),
                 FunctionIndex::ControlManagementFuncIndex.into(),
-=======
+            ),
             "casper_random_bytes" => FuncInstance::alloc_host(
                 Signature::new(&[ValueType::I32; 2][..], Some(ValueType::I32)),
                 FunctionIndex::RandomBytes.into(),
->>>>>>> 98fc4b03
             ),
             _ => {
                 return Err(InterpreterError::Function(format!(
