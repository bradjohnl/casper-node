use std::{
    collections::BTreeMap,
    convert::{TryFrom, TryInto},
    ffi::OsStr,
    fs,
    ops::Deref,
    path::{Path, PathBuf},
    rc::Rc,
    sync::Arc,
};

use filesize::PathExt;
use lmdb::DatabaseFlags;
use log::LevelFilter;

use casper_execution_engine::{
    core::{
        engine_state::{
            self,
            era_validators::GetEraValidatorsRequest,
            execute_request::ExecuteRequest,
            execution_result::ExecutionResult,
            run_genesis_request::RunGenesisRequest,
            step::{StepRequest, StepSuccess},
            BalanceResult, EngineConfig, EngineState, Error, GenesisSuccess, GetBidsRequest,
            QueryRequest, QueryResult, RewardItem, StepError, SystemContractRegistry,
            UpgradeConfig, UpgradeSuccess,
        },
        execution,
    },
    shared::{
        additive_map::AdditiveMap,
        execution_journal::ExecutionJournal,
        logging::{self, Settings, Style},
        newtypes::CorrelationId,
        transform::Transform,
        utils::OS_PAGE_SIZE,
    },
    storage::{
        global_state::{
            in_memory::InMemoryGlobalState, lmdb::LmdbGlobalState, scratch::ScratchGlobalState,
            CommitProvider, StateProvider, StateReader,
        },
        transaction_source::lmdb::LmdbEnvironment,
        trie::{merkle_proof::TrieMerkleProof, Trie},
        trie_store::lmdb::LmdbTrieStore,
    },
};
use casper_hashing::Digest;
use casper_types::{
    account::{Account, AccountHash},
    bytesrepr::{self, FromBytes},
    runtime_args,
    system::{
        auction::{
            Bids, EraValidators, UnbondingPurses, ValidatorWeights, WithdrawPurses,
            ARG_ERA_END_TIMESTAMP_MILLIS, ARG_EVICTED_VALIDATORS, AUCTION_DELAY_KEY, ERA_ID_KEY,
            METHOD_RUN_AUCTION,
        },
        mint::TOTAL_SUPPLY_KEY,
        AUCTION, HANDLE_PAYMENT, MINT, STANDARD_PAYMENT,
    },
    CLTyped, CLValue, Contract, ContractHash, ContractPackage, ContractPackageHash, ContractWasm,
    DeployHash, DeployInfo, EraId, Gas, Key, KeyTag, ProtocolVersion, PublicKey, RuntimeArgs,
    StoredValue, Transfer, TransferAddr, URef, U512,
};

use crate::{
    utils, ExecuteRequestBuilder, StepRequestBuilder, DEFAULT_AUCTION_DELAY, DEFAULT_PROPOSER_ADDR,
    DEFAULT_PROTOCOL_VERSION, SYSTEM_ADDR,
};

/// LMDB initial map size is calculated based on DEFAULT_LMDB_PAGES and systems page size.
const DEFAULT_LMDB_PAGES: usize = 256_000_000;

/// LMDB max readers
///
/// The default value is chosen to be the same as the node itself.
const DEFAULT_MAX_READERS: u32 = 512;

/// This is appended to the data dir path provided to the `LmdbWasmTestBuilder`".
const GLOBAL_STATE_DIR: &str = "global_state";

/// Wasm test builder where state is held entirely in memory.
pub type InMemoryWasmTestBuilder = WasmTestBuilder<InMemoryGlobalState>;
/// Wasm test builder where state is held in LMDB.
pub type LmdbWasmTestBuilder = WasmTestBuilder<LmdbGlobalState>;

/// Builder for simple WASM test
pub struct WasmTestBuilder<S> {
    /// [`EngineState`] is wrapped in [`Rc`] to work around a missing [`Clone`] implementation
    engine_state: Rc<EngineState<S>>,
    /// [`ExecutionResult`] is wrapped in [`Rc`] to work around a missing [`Clone`] implementation
    exec_results: Vec<Vec<Rc<ExecutionResult>>>,
    upgrade_results: Vec<Result<UpgradeSuccess, engine_state::Error>>,
    /// Genesis hash.
    genesis_hash: Option<Digest>,
    /// Post state hash.
    post_state_hash: Option<Digest>,
    /// Cached transform maps after subsequent successful runs i.e. `transforms[0]` is for first
    /// exec call etc.
    transforms: Vec<ExecutionJournal>,
    /// Cached genesis transforms
    genesis_account: Option<Account>,
    /// Genesis transforms
    genesis_transforms: Option<AdditiveMap<Key, Transform>>,
    /// Scratch global state used for in-memory execution and commit optimization.
    scratch_engine_state: Option<EngineState<ScratchGlobalState>>,
    /// System contract registry
    system_contract_registry: Option<SystemContractRegistry>,
    /// Global state dir, for implementations that define one.
    global_state_dir: Option<PathBuf>,
}

impl<S> WasmTestBuilder<S> {
    fn initialize_logging() {
        let log_settings = Settings::new(LevelFilter::Error).with_style(Style::HumanReadable);
        let _ = logging::initialize(log_settings);
    }
}

impl Default for InMemoryWasmTestBuilder {
    fn default() -> Self {
<<<<<<< HEAD
        Self::new_with_config(EngineConfig::default())
=======
        Self::initialize_logging();
        let engine_config = EngineConfig::default();

        let global_state = InMemoryGlobalState::empty().expect("should create global state");
        let engine_state = EngineState::new(global_state, engine_config);

        WasmTestBuilder {
            engine_state: Rc::new(engine_state),
            exec_results: Vec::new(),
            upgrade_results: Vec::new(),
            genesis_hash: None,
            post_state_hash: None,
            transforms: Vec::new(),
            genesis_account: None,
            genesis_transforms: None,
            scratch_engine_state: None,
            system_contract_registry: None,
            global_state_dir: None,
        }
>>>>>>> 5735d13d
    }
}

// TODO: Deriving `Clone` for `WasmTestBuilder<S>` doesn't work correctly (unsure why), so
// implemented by hand here.  Try to derive in the future with a different compiler version.
impl<S> Clone for WasmTestBuilder<S> {
    fn clone(&self) -> Self {
        WasmTestBuilder {
            engine_state: Rc::clone(&self.engine_state),
            exec_results: self.exec_results.clone(),
            upgrade_results: self.upgrade_results.clone(),
            genesis_hash: self.genesis_hash,
            post_state_hash: self.post_state_hash,
            transforms: self.transforms.clone(),
            genesis_account: self.genesis_account.clone(),
            genesis_transforms: self.genesis_transforms.clone(),
            scratch_engine_state: None,
            system_contract_registry: self.system_contract_registry.clone(),
            global_state_dir: self.global_state_dir.clone(),
        }
    }
}

impl InMemoryWasmTestBuilder {
    /// Returns an [`InMemoryWasmTestBuilder`].
    pub fn new(
        global_state: InMemoryGlobalState,
        engine_config: EngineConfig,
        maybe_post_state_hash: Option<Digest>,
    ) -> Self {
        Self::initialize_logging();
        let engine_state = EngineState::new(global_state, engine_config);
        WasmTestBuilder {
            engine_state: Rc::new(engine_state),
            exec_results: Vec::new(),
            upgrade_results: Vec::new(),
            genesis_hash: None,
            post_state_hash: maybe_post_state_hash,
            transforms: Vec::new(),
            genesis_account: None,
            genesis_transforms: None,
            scratch_engine_state: None,
            system_contract_registry: None,
        }
    }

    /// Returns an empty [`InMemoryWasmTestBuilder`].
    pub fn new_with_config(engine_config: EngineConfig) -> Self {
        Self::initialize_logging();
        let global_state = InMemoryGlobalState::empty().expect("should create global state");
        let root_hash = global_state.empty_root_hash();
        Self::new(global_state, engine_config, Some(root_hash))
    }
}

impl LmdbWasmTestBuilder {
    /// Returns an [`LmdbWasmTestBuilder`] with configuration.
    pub fn new_with_config<T: AsRef<OsStr> + ?Sized>(
        data_dir: &T,
        engine_config: EngineConfig,
    ) -> Self {
        Self::initialize_logging();
        let page_size = *OS_PAGE_SIZE;
        let global_state_dir = Self::global_state_dir(data_dir);
        Self::create_global_state_dir(&global_state_dir);
        let environment = Arc::new(
            LmdbEnvironment::new(
                &global_state_dir,
                page_size * DEFAULT_LMDB_PAGES,
                DEFAULT_MAX_READERS,
                true,
            )
            .expect("should create LmdbEnvironment"),
        );
        let trie_store = Arc::new(
            LmdbTrieStore::new(&environment, None, DatabaseFlags::empty())
                .expect("should create LmdbTrieStore"),
        );

        let global_state =
            LmdbGlobalState::empty(environment, trie_store).expect("should create LmdbGlobalState");
        let engine_state = EngineState::new(global_state, engine_config);
        WasmTestBuilder {
            engine_state: Rc::new(engine_state),
            exec_results: Vec::new(),
            upgrade_results: Vec::new(),
            genesis_hash: None,
            post_state_hash: None,
            transforms: Vec::new(),
            genesis_account: None,
            genesis_transforms: None,
            scratch_engine_state: None,
            system_contract_registry: None,
            global_state_dir: Some(global_state_dir),
        }
    }

    /// Flushes the LMDB environment to disk.
    pub fn flush_environment(&self) {
        let engine_state = &*self.engine_state;
        engine_state.flush_environment().unwrap();
    }

    /// Returns a new [`LmdbWasmTestBuilder`].
    pub fn new<T: AsRef<OsStr> + ?Sized>(data_dir: &T) -> Self {
        Self::new_with_config(data_dir, Default::default())
    }

    /// Creates a new instance of builder using the supplied configurations, opening wrapped LMDBs
    /// (e.g. in the Trie and Data stores) rather than creating them.
    pub fn open<T: AsRef<OsStr> + ?Sized>(
        data_dir: &T,
        engine_config: EngineConfig,
        post_state_hash: Digest,
    ) -> Self {
        let global_state_path = Self::global_state_dir(data_dir);
        Self::open_raw(global_state_path, engine_config, post_state_hash)
    }

    /// Creates a new instance of builder using the supplied configurations, opening wrapped LMDBs
    /// (e.g. in the Trie and Data stores) rather than creating them.
    /// Differs from `open` in that it doesn't append `GLOBAL_STATE_DIR` to the supplied path.
    pub fn open_raw<T: AsRef<Path>>(
        global_state_dir: T,
        engine_config: EngineConfig,
        post_state_hash: Digest,
    ) -> Self {
        Self::initialize_logging();
        let page_size = *OS_PAGE_SIZE;
        Self::create_global_state_dir(&global_state_dir);
        let environment = Arc::new(
            LmdbEnvironment::new(
                &global_state_dir,
                page_size * DEFAULT_LMDB_PAGES,
                DEFAULT_MAX_READERS,
                true,
            )
            .expect("should create LmdbEnvironment"),
        );
        let trie_store =
            Arc::new(LmdbTrieStore::open(&environment, None).expect("should open LmdbTrieStore"));

        let global_state =
            LmdbGlobalState::empty(environment, trie_store).expect("should create LmdbGlobalState");
        let engine_state = EngineState::new(global_state, engine_config);

        let mut builder = WasmTestBuilder {
            engine_state: Rc::new(engine_state),
            exec_results: Vec::new(),
            upgrade_results: Vec::new(),
            genesis_hash: None,
            post_state_hash: Some(post_state_hash),
            transforms: Vec::new(),
            genesis_account: None,
            genesis_transforms: None,
            scratch_engine_state: None,
            system_contract_registry: None,
<<<<<<< HEAD
        };

        let registry = builder.query_system_contract_registry(Some(post_state_hash));
        builder.system_contract_registry = registry;

        builder
=======
            global_state_dir: Some(global_state_dir.as_ref().to_path_buf()),
        }
>>>>>>> 5735d13d
    }

    fn create_global_state_dir<T: AsRef<Path>>(global_state_path: T) {
        fs::create_dir_all(&global_state_path).unwrap_or_else(|_| {
            panic!(
                "Expected to create {}",
                global_state_path.as_ref().display()
            )
        });
    }

    fn global_state_dir<T: AsRef<OsStr> + ?Sized>(data_dir: &T) -> PathBuf {
        let mut path = PathBuf::from(data_dir);
        path.push(GLOBAL_STATE_DIR);
        path
    }

    /// Returns the file size on disk of the backing lmdb file behind DbGlobalState.
    pub fn lmdb_on_disk_size(&self) -> Option<u64> {
        if let Some(path) = self.global_state_dir.as_ref() {
            let mut path = path.clone();
            path.push("data.lmdb");
            return path.as_path().size_on_disk().ok();
        }
        None
    }

    /// Execute and commit transforms from an ExecuteRequest into a scratch global state.
    /// You MUST call write_scratch_to_lmdb to flush these changes to LmdbGlobalState.
    pub fn scratch_exec_and_commit(&mut self, mut exec_request: ExecuteRequest) -> &mut Self {
        if self.scratch_engine_state.is_none() {
            self.scratch_engine_state = Some(self.engine_state.get_scratch_engine_state());
        }

        let cached_state = self
            .scratch_engine_state
            .as_ref()
            .expect("scratch state should exist");

        // Scratch still requires that one deploy be executed and committed at a time.
        let exec_request = {
            let hash = self.post_state_hash.expect("expected post_state_hash");
            exec_request.parent_state_hash = hash;
            exec_request
        };

        let mut exec_results = Vec::new();
        // First execute the request against our scratch global state.
        let maybe_exec_results = cached_state.run_execute(CorrelationId::new(), exec_request);
        for execution_result in maybe_exec_results.unwrap() {
            let journal = execution_result.execution_journal().clone();
            let transforms: AdditiveMap<Key, Transform> = journal.clone().into();
            let _post_state_hash = cached_state
                .apply_effect(
                    CorrelationId::new(),
                    self.post_state_hash.expect("requires a post_state_hash"),
                    transforms,
                )
                .expect("should commit");

            // Save transforms and execution results for WasmTestBuilder.
            self.transforms.push(journal);
            exec_results.push(Rc::new(execution_result))
        }
        self.exec_results.push(exec_results);
        self
    }

    /// Commit scratch to global state, and reset the scratch cache.
    pub fn write_scratch_to_lmdb(&mut self) -> &mut Self {
        let prestate_hash = self.post_state_hash.expect("Should have genesis hash");
        if let Some(scratch) = self.scratch_engine_state.take() {
            let new_state_root = self
                .engine_state
                .write_scratch_to_lmdb(prestate_hash, scratch.into_inner())
                .unwrap();
            self.post_state_hash = Some(new_state_root);
        }
        self
    }

    /// run step against scratch global state.
    pub fn step_with_scratch(&mut self, step_request: StepRequest) -> &mut Self {
        if self.scratch_engine_state.is_none() {
            self.scratch_engine_state = Some(self.engine_state.get_scratch_engine_state());
        }

        let cached_state = self
            .scratch_engine_state
            .as_ref()
            .expect("scratch state should exist");

        cached_state
            .commit_step(CorrelationId::new(), step_request)
            .expect("unable to run step request against scratch global state");
        self
    }
}

impl<S> WasmTestBuilder<S>
where
    S: StateProvider + CommitProvider,
    engine_state::Error: From<S::Error>,
    S::Error: Into<execution::Error>,
{
    /// Takes a [`RunGenesisRequest`], executes the request and returns Self.
    pub fn run_genesis(&mut self, run_genesis_request: &RunGenesisRequest) -> &mut Self {
        let system_account = Key::Account(PublicKey::System.to_account_hash());

        let GenesisSuccess {
            post_state_hash,
            execution_effect,
        } = self
            .engine_state
            .commit_genesis(
                CorrelationId::new(),
                run_genesis_request.genesis_config_hash(),
                run_genesis_request.protocol_version(),
                run_genesis_request.ee_config(),
                run_genesis_request.chainspec_registry().clone(),
            )
            .expect("Unable to get genesis response");

        let transforms = execution_effect.transforms;
        let genesis_account =
            utils::get_account(&transforms, &system_account).expect("Unable to get system account");

        self.system_contract_registry = self.query_system_contract_registry(Some(post_state_hash));

        self.genesis_hash = Some(post_state_hash);
        self.post_state_hash = Some(post_state_hash);
        self.genesis_account = Some(genesis_account);
        self.genesis_transforms = Some(transforms);
        self
    }

    fn query_system_contract_registry(
        &mut self,
        post_state_hash: Option<Digest>,
    ) -> Option<SystemContractRegistry> {
        match self.query(post_state_hash, Key::SystemContractRegistry, &[]) {
            Ok(StoredValue::CLValue(cl_registry)) => {
                let system_contract_registry =
                    CLValue::into_t::<SystemContractRegistry>(cl_registry).unwrap();
                Some(system_contract_registry)
            }
            Ok(_) => None,
            Err(_) => None,
        }
    }

    /// Queries state for a [`StoredValue`].
    pub fn query(
        &self,
        maybe_post_state: Option<Digest>,
        base_key: Key,
        path: &[String],
    ) -> Result<StoredValue, String> {
        let post_state = maybe_post_state
            .or(self.post_state_hash)
            .expect("builder must have a post-state hash");

        let query_request = QueryRequest::new(post_state, base_key, path.to_vec());

        let query_result = self
            .engine_state
            .run_query(CorrelationId::new(), query_request)
            .expect("should get query response");

        if let QueryResult::Success { value, .. } = query_result {
            return Ok(value.deref().clone());
        }

        Err(format!("{:?}", query_result))
    }

    /// Queries state for a dictionary item.
    pub fn query_dictionary_item(
        &self,
        maybe_post_state: Option<Digest>,
        dictionary_seed_uref: URef,
        dictionary_item_key: &str,
    ) -> Result<StoredValue, String> {
        let dictionary_address =
            Key::dictionary(dictionary_seed_uref, dictionary_item_key.as_bytes());
        let empty_path: Vec<String> = vec![];
        self.query(maybe_post_state, dictionary_address, &empty_path)
    }

    /// Queries for a [`StoredValue`] and returns the [`StoredValue`] and a Merkle proof.
    pub fn query_with_proof(
        &self,
        maybe_post_state: Option<Digest>,
        base_key: Key,
        path: &[String],
    ) -> Result<(StoredValue, Vec<TrieMerkleProof<Key, StoredValue>>), String> {
        let post_state = maybe_post_state
            .or(self.post_state_hash)
            .expect("builder must have a post-state hash");

        let path_vec: Vec<String> = path.to_vec();

        let query_request = QueryRequest::new(post_state, base_key, path_vec);

        let query_result = self
            .engine_state
            .run_query(CorrelationId::new(), query_request)
            .expect("should get query response");

        if let QueryResult::Success { value, proofs } = query_result {
            return Ok((value.deref().clone(), proofs));
        }

        panic! {"{:?}", query_result};
    }

    /// Queries for the total supply of token.
    /// # Panics
    /// Panics if the total supply can't be found.
    pub fn total_supply(&self, maybe_post_state: Option<Digest>) -> U512 {
        let mint_key: Key = self
            .get_system_contract_hash(MINT)
            .cloned()
            .expect("should have mint_contract_hash")
            .into();

        let result = self.query(maybe_post_state, mint_key, &[TOTAL_SUPPLY_KEY.to_string()]);

        let total_supply: U512 = if let Ok(StoredValue::CLValue(total_supply)) = result {
            total_supply.into_t().expect("total supply should be U512")
        } else {
            panic!("mint should track total supply");
        };

        total_supply
    }

    /// Runs an [`ExecuteRequest`].
    pub fn exec(&mut self, mut exec_request: ExecuteRequest) -> &mut Self {
        let exec_request = {
            let hash = self.post_state_hash.expect("expected post_state_hash");
            exec_request.parent_state_hash = hash;
            exec_request
        };

        let maybe_exec_results = self
            .engine_state
            .run_execute(CorrelationId::new(), exec_request);
        assert!(maybe_exec_results.is_ok());
        // Parse deploy results
        let execution_results = maybe_exec_results.as_ref().unwrap();
        // Cache transformations
        self.transforms.extend(
            execution_results
                .iter()
                .map(|res| res.execution_journal().clone()),
        );
        self.exec_results.push(
            maybe_exec_results
                .unwrap()
                .into_iter()
                .map(Rc::new)
                .collect(),
        );
        self
    }

    /// Commit effects of previous exec call on the latest post-state hash.
    pub fn commit(&mut self) -> &mut Self {
        let prestate_hash = self.post_state_hash.expect("Should have genesis hash");

        let effects = self.transforms.last().cloned().unwrap_or_default();

        self.commit_transforms(prestate_hash, effects.into())
    }

    /// Runs a commit request, expects a successful response, and
    /// overwrites existing cached post state hash with a new one.
    pub fn commit_transforms(
        &mut self,
        pre_state_hash: Digest,
        effects: AdditiveMap<Key, Transform>,
    ) -> &mut Self {
        let post_state_hash = self
            .engine_state
            .apply_effect(CorrelationId::new(), pre_state_hash, effects)
            .expect("should commit");
        self.post_state_hash = Some(post_state_hash);
        self
    }

    /// Upgrades the execution engine.
    ///
    /// If `engine_config` is set to None, then it is defaulted to the current one.
    pub fn upgrade_with_upgrade_request(
        &mut self,
        engine_config: Option<EngineConfig>,
        upgrade_config: &mut UpgradeConfig,
    ) -> &mut Self {
        let engine_config = engine_config.unwrap_or_else(|| self.engine_state.config().clone());

        let pre_state_hash = self.post_state_hash.expect("should have state hash");
        upgrade_config.with_pre_state_hash(pre_state_hash);

        let engine_state_mut =
            Rc::get_mut(&mut self.engine_state).expect("should have unique ownership");
        engine_state_mut.update_config(engine_config);

        let result = engine_state_mut.commit_upgrade(CorrelationId::new(), upgrade_config.clone());

        if let Ok(UpgradeSuccess {
            post_state_hash,
            execution_effect: _,
        }) = result
        {
            self.post_state_hash = Some(post_state_hash);
            self.system_contract_registry =
                self.query_system_contract_registry(Some(post_state_hash));
        }

        self.upgrade_results.push(result);
        self
    }

    /// Executes a request to call the system auction contract.
    pub fn run_auction(
        &mut self,
        era_end_timestamp_millis: u64,
        evicted_validators: Vec<PublicKey>,
    ) -> &mut Self {
        let auction = self.get_auction_contract_hash();
        let run_request = ExecuteRequestBuilder::contract_call_by_hash(
            *SYSTEM_ADDR,
            auction,
            METHOD_RUN_AUCTION,
            runtime_args! {
                ARG_ERA_END_TIMESTAMP_MILLIS => era_end_timestamp_millis,
                ARG_EVICTED_VALIDATORS => evicted_validators,
            },
        )
        .build();
        self.exec(run_request).commit().expect_success()
    }

    /// Increments engine state.
    pub fn step(&mut self, step_request: StepRequest) -> Result<StepSuccess, StepError> {
        let step_result = self
            .engine_state
            .commit_step(CorrelationId::new(), step_request);

        if let Ok(StepSuccess {
            post_state_hash, ..
        }) = &step_result
        {
            self.post_state_hash = Some(*post_state_hash);
        }

        step_result
    }

    /// Expects a successful run
    pub fn expect_success(&mut self) -> &mut Self {
        // Check first result, as only first result is interesting for a simple test
        let exec_results = self
            .get_last_exec_results()
            .expect("Expected to be called after run()");
        let exec_result = exec_results
            .get(0)
            .expect("Unable to get first deploy result");

        if exec_result.is_failure() {
            panic!(
                "Expected successful execution result, but instead got: {:#?}",
                exec_result,
            );
        }
        self
    }

    /// Expects a failed run
    pub fn expect_failure(&mut self) -> &mut Self {
        // Check first result, as only first result is interesting for a simple test
        let exec_results = self
            .get_last_exec_results()
            .expect("Expected to be called after run()");
        let exec_result = exec_results
            .get(0)
            .expect("Unable to get first deploy result");

        if exec_result.is_success() {
            panic!(
                "Expected failed execution result, but instead got: {:?}",
                exec_result,
            );
        }

        self
    }

    /// Returns `true` if the las exec had an error, otherwise returns false.
    pub fn is_error(&self) -> bool {
        self.get_last_exec_results()
            .expect("Expected to be called after run()")
            .get(0)
            .expect("Unable to get first execution result")
            .is_failure()
    }

    /// Returns an `Option<engine_state::Error>` if the last exec had an error.
    pub fn get_error(&self) -> Option<engine_state::Error> {
        self.get_last_exec_results()
            .expect("Expected to be called after run()")
            .get(0)
            .expect("Unable to get first deploy result")
            .as_error()
            .cloned()
    }

    /// Gets the transform map that's cached between runs
    #[deprecated(
        since = "2.1.0",
        note = "Use `get_execution_journals` that returns transforms in the order they were created."
    )]
    pub fn get_transforms(&self) -> Vec<AdditiveMap<Key, Transform>> {
        self.transforms
            .clone()
            .into_iter()
            .map(|journal| journal.into_iter().collect())
            .collect()
    }

    /// Gets `ExecutionJournal`s of all passed runs.
    pub fn get_execution_journals(&self) -> Vec<ExecutionJournal> {
        self.transforms.clone()
    }

    /// Gets genesis account (if present)
    pub fn get_genesis_account(&self) -> &Account {
        self.genesis_account
            .as_ref()
            .expect("Unable to obtain genesis account. Please run genesis first.")
    }

    /// Returns the [`ContractHash`] of the mint, panics if it can't be found.
    pub fn get_mint_contract_hash(&self) -> ContractHash {
        self.get_system_contract_hash(MINT)
            .cloned()
            .expect("Unable to obtain mint contract. Please run genesis first.")
    }

    /// Returns the [`ContractHash`] of the "handle payment" contract, panics if it can't be found.
    pub fn get_handle_payment_contract_hash(&self) -> ContractHash {
        self.get_system_contract_hash(HANDLE_PAYMENT)
            .cloned()
            .expect("Unable to obtain handle payment contract. Please run genesis first.")
    }

    /// Returns the [`ContractHash`] of the "standard payment" contract, panics if it can't be
    /// found.
    pub fn get_standard_payment_contract_hash(&self) -> ContractHash {
        self.get_system_contract_hash(STANDARD_PAYMENT)
            .cloned()
            .expect("Unable to obtain standard payment contract. Please run genesis first.")
    }

    fn get_system_contract_hash(&self, contract_name: &str) -> Option<&ContractHash> {
        self.system_contract_registry
            .as_ref()
            .and_then(|registry| registry.get(contract_name))
    }

    /// Returns the [`ContractHash`] of the "auction" contract, panics if it can't be found.
    pub fn get_auction_contract_hash(&self) -> ContractHash {
        self.get_system_contract_hash(AUCTION)
            .cloned()
            .expect("Unable to obtain auction contract. Please run genesis first.")
    }

    /// Returns genesis transforms, panics if there aren't any.
    pub fn get_genesis_transforms(&self) -> &AdditiveMap<Key, Transform> {
        self.genesis_transforms
            .as_ref()
            .expect("should have genesis transforms")
    }

    /// Returns the genesis hash, panics if it can't be found.
    pub fn get_genesis_hash(&self) -> Digest {
        self.genesis_hash
            .expect("Genesis hash should be present. Should be called after run_genesis.")
    }

    /// Returns the post state hash, panics if it can't be found.
    pub fn get_post_state_hash(&self) -> Digest {
        self.post_state_hash.expect("Should have post-state hash.")
    }

    /// Returns the engine state.
    pub fn get_engine_state(&self) -> &EngineState<S> {
        &self.engine_state
    }

    /// Returns the last results execs.
    pub fn get_last_exec_results(&self) -> Option<Vec<Rc<ExecutionResult>>> {
        let exec_results = self.exec_results.last()?;

        Some(exec_results.iter().map(Rc::clone).collect())
    }

    /// Returns the results of a specific exec.
    pub fn get_exec_result(&self, index: usize) -> Option<Vec<Rc<ExecutionResult>>> {
        let exec_results = self.exec_results.get(index)?;

        Some(exec_results.iter().map(Rc::clone).collect())
    }

    /// Returns a count of exec results.
    pub fn get_exec_results_count(&self) -> usize {
        self.exec_results.len()
    }

    /// Returns a `Result` containing an [`UpgradeSuccess`].
    pub fn get_upgrade_result(
        &self,
        index: usize,
    ) -> Option<&Result<UpgradeSuccess, engine_state::Error>> {
        self.upgrade_results.get(index)
    }

    /// Expects upgrade success.
    pub fn expect_upgrade_success(&mut self) -> &mut Self {
        // Check first result, as only first result is interesting for a simple test
        let result = self
            .upgrade_results
            .last()
            .expect("Expected to be called after a system upgrade.")
            .as_ref();

        result.unwrap_or_else(|_| panic!("Expected success, got: {:?}", result));

        self
    }

    /// Returns the "handle payment" contract, panics if it can't be found.
    pub fn get_handle_payment_contract(&self) -> Contract {
        let handle_payment_contract: Key = self
            .get_system_contract_hash(HANDLE_PAYMENT)
            .cloned()
            .expect("should have handle payment contract uref")
            .into();
        self.query(None, handle_payment_contract, &[])
            .and_then(|v| v.try_into().map_err(|error| format!("{:?}", error)))
            .expect("should find handle payment URef")
    }

    /// Returns the balance of a purse, panics if the balance can't be parsed into a `U512`.
    pub fn get_purse_balance(&self, purse: URef) -> U512 {
        let base_key = Key::Balance(purse.addr());
        self.query(None, base_key, &[])
            .and_then(|v| CLValue::try_from(v).map_err(|error| format!("{:?}", error)))
            .and_then(|cl_value| cl_value.into_t().map_err(|error| format!("{:?}", error)))
            .expect("should parse balance into a U512")
    }

    /// Returns a `BalanceResult` for a purse, panics if the balance can't be found.
    pub fn get_purse_balance_result(&self, purse: URef) -> BalanceResult {
        let correlation_id = CorrelationId::new();
        let state_root_hash: Digest = self.post_state_hash.expect("should have post_state_hash");
        self.engine_state
            .get_purse_balance(correlation_id, state_root_hash, purse)
            .expect("should get purse balance")
    }

    /// Returns a `BalanceResult` for a purse using a `PublicKey`.
    pub fn get_public_key_balance_result(&self, public_key: PublicKey) -> BalanceResult {
        let correlation_id = CorrelationId::new();
        let state_root_hash: Digest = self.post_state_hash.expect("should have post_state_hash");
        self.engine_state
            .get_balance(correlation_id, state_root_hash, public_key)
            .expect("should get purse balance using public key")
    }

    /// Gets the purse balance of a proposer.
    pub fn get_proposer_purse_balance(&self) -> U512 {
        let proposer_account = self
            .get_account(*DEFAULT_PROPOSER_ADDR)
            .expect("proposer account should exist");
        self.get_purse_balance(proposer_account.main_purse())
    }

    /// Queries for an `Account`.
    pub fn get_account(&self, account_hash: AccountHash) -> Option<Account> {
        match self.query(None, Key::Account(account_hash), &[]) {
            Ok(account_value) => match account_value {
                StoredValue::Account(account) => Some(account),
                _ => None,
            },
            Err(_) => None,
        }
    }

    /// Queries for an `Account` and panics if it can't be found.
    pub fn get_expected_account(&self, account_hash: AccountHash) -> Account {
        self.get_account(account_hash).expect("account to exist")
    }

    /// Queries for a contract by `ContractHash`.
    pub fn get_contract(&self, contract_hash: ContractHash) -> Option<Contract> {
        let contract_value: StoredValue = self
            .query(None, contract_hash.into(), &[])
            .expect("should have contract value");

        if let StoredValue::Contract(contract) = contract_value {
            Some(contract)
        } else {
            None
        }
    }

    /// Queries for a contract by `ContractHash` and returns an `Option<ContractWasm>`.
    pub fn get_contract_wasm(&self, contract_hash: ContractHash) -> Option<ContractWasm> {
        let contract_value: StoredValue = self
            .query(None, contract_hash.into(), &[])
            .expect("should have contract value");

        if let StoredValue::ContractWasm(contract_wasm) = contract_value {
            Some(contract_wasm)
        } else {
            None
        }
    }

    /// Queries for a contract package by `ContractPackageHash`.
    pub fn get_contract_package(
        &self,
        contract_package_hash: ContractPackageHash,
    ) -> Option<ContractPackage> {
        let contract_value: StoredValue = self
            .query(None, contract_package_hash.into(), &[])
            .expect("should have package value");

        if let StoredValue::ContractPackage(package) = contract_value {
            Some(package)
        } else {
            None
        }
    }

    /// Queries for a transfer by `TransferAddr`.
    pub fn get_transfer(&self, transfer: TransferAddr) -> Option<Transfer> {
        let transfer_value: StoredValue = self
            .query(None, Key::Transfer(transfer), &[])
            .expect("should have transfer value");

        if let StoredValue::Transfer(transfer) = transfer_value {
            Some(transfer)
        } else {
            None
        }
    }

    /// Queries for deploy info by `DeployHash`.
    pub fn get_deploy_info(&self, deploy_hash: DeployHash) -> Option<DeployInfo> {
        let deploy_info_value: StoredValue = self
            .query(None, Key::DeployInfo(deploy_hash), &[])
            .expect("should have deploy info value");

        if let StoredValue::DeployInfo(deploy_info) = deploy_info_value {
            Some(deploy_info)
        } else {
            None
        }
    }

    /// Returns a `Vec<Gas>` representing execution consts.
    pub fn exec_costs(&self, index: usize) -> Vec<Gas> {
        let exec_results = self
            .get_exec_result(index)
            .expect("should have exec response");
        utils::get_exec_costs(exec_results)
    }

    /// Returns the `Gas` cost of the last exec.
    pub fn last_exec_gas_cost(&self) -> Gas {
        let exec_results = self
            .get_last_exec_results()
            .expect("Expected to be called after run()");
        let exec_result = exec_results.get(0).expect("should have result");
        exec_result.cost()
    }

    /// Returns the result of the last exec.
    pub fn last_exec_result(&self) -> &ExecutionResult {
        let exec_results = self
            .exec_results
            .last()
            .expect("Expected to be called after run()");
        exec_results.get(0).expect("should have result").as_ref()
    }

    /// Assert that last error is the expected one.
    ///
    /// NOTE: we're using string-based representation for checking equality
    /// as the `Error` type does not implement `Eq` (many of its subvariants don't).
    pub fn assert_error(&self, expected_error: Error) {
        match self.get_error() {
            Some(error) => assert_eq!(format!("{:?}", expected_error), format!("{:?}", error)),
            None => panic!("expected error ({:?}) got success", expected_error),
        }
    }

    /// Returns the error message of the last exec.
    pub fn exec_error_message(&self, index: usize) -> Option<String> {
        let response = self.get_exec_result(index)?;
        Some(utils::get_error_message(response))
    }

    /// Gets [`EraValidators`].
    pub fn get_era_validators(&mut self) -> EraValidators {
        let correlation_id = CorrelationId::new();
        let state_hash = self.get_post_state_hash();
        let request = GetEraValidatorsRequest::new(state_hash, *DEFAULT_PROTOCOL_VERSION);
        let system_contract_registry = self
            .system_contract_registry
            .clone()
            .expect("System contract registry not found. Please run genesis first.");
        self.engine_state
            .get_era_validators(correlation_id, Some(system_contract_registry), request)
            .expect("get era validators should not error")
    }

    /// Gets [`ValidatorWeights`] for a given [`EraId`].
    pub fn get_validator_weights(&mut self, era_id: EraId) -> Option<ValidatorWeights> {
        let mut result = self.get_era_validators();
        result.remove(&era_id)
    }

    /// Gets [`Bids`].
    pub fn get_bids(&mut self) -> Bids {
        let get_bids_request = GetBidsRequest::new(self.get_post_state_hash());

        let get_bids_result = self
            .engine_state
            .get_bids(CorrelationId::new(), get_bids_request)
            .unwrap();

        get_bids_result.into_success().unwrap()
    }

    /// Gets [`UnbondingPurses`].
    pub fn get_unbonds(&mut self) -> UnbondingPurses {
        let correlation_id = CorrelationId::new();
        let state_root_hash = self.get_post_state_hash();

        let tracking_copy = self
            .engine_state
            .tracking_copy(state_root_hash)
            .unwrap()
            .unwrap();

        let reader = tracking_copy.reader();

        let unbond_keys = reader
            .keys_with_prefix(correlation_id, &[KeyTag::Unbond as u8])
            .unwrap_or_default();

        let mut ret = BTreeMap::new();

        for key in unbond_keys.into_iter() {
            let read_result = reader.read(correlation_id, &key);
            if let (Key::Unbond(account_hash), Ok(Some(StoredValue::Unbonding(unbonding_purses)))) =
                (key, read_result)
            {
                ret.insert(account_hash, unbonding_purses);
            }
        }

        ret
    }

    /// Gets [`WithdrawPurses`].
    pub fn get_withdraws(&mut self) -> WithdrawPurses {
        let correlation_id = CorrelationId::new();
        let state_root_hash = self.get_post_state_hash();

        let tracking_copy = self
            .engine_state
            .tracking_copy(state_root_hash)
            .unwrap()
            .unwrap();

        let reader = tracking_copy.reader();

        let withdraws_keys = reader
            .keys_with_prefix(correlation_id, &[KeyTag::Withdraw as u8])
            .unwrap_or_default();

        let mut ret = BTreeMap::new();

        for key in withdraws_keys.into_iter() {
            let read_result = reader.read(correlation_id, &key);
            if let (Key::Withdraw(account_hash), Ok(Some(StoredValue::Withdraw(withdraw_purses)))) =
                (key, read_result)
            {
                ret.insert(account_hash, withdraw_purses);
            }
        }

        ret
    }

    /// Gets all `[Key::Balance]`s in global state.
    pub fn get_balance_keys(&mut self) -> Vec<Key> {
        let correlation_id = CorrelationId::new();
        let state_root_hash = self.get_post_state_hash();

        let tracking_copy = self
            .engine_state
            .tracking_copy(state_root_hash)
            .unwrap()
            .unwrap();

        let reader = tracking_copy.reader();

        reader
            .keys_with_prefix(correlation_id, &[KeyTag::Balance as u8])
            .unwrap_or_default()
    }

    /// Gets a stored value from a contract's named keys.
    pub fn get_value<T>(&mut self, contract_hash: ContractHash, name: &str) -> T
    where
        T: FromBytes + CLTyped,
    {
        let contract = self
            .get_contract(contract_hash)
            .expect("should have contract");
        let key = contract
            .named_keys()
            .get(name)
            .expect("should have named key");
        let stored_value = self.query(None, *key, &[]).expect("should query");
        let cl_value = stored_value
            .as_cl_value()
            .cloned()
            .expect("should be cl value");
        let result: T = cl_value.into_t().expect("should convert");
        result
    }

    /// Gets an [`EraId`].
    pub fn get_era(&mut self) -> EraId {
        let auction_contract = self.get_auction_contract_hash();
        self.get_value(auction_contract, ERA_ID_KEY)
    }

    /// Gets the auction delay.
    pub fn get_auction_delay(&mut self) -> u64 {
        let auction_contract = self.get_auction_contract_hash();
        self.get_value(auction_contract, AUCTION_DELAY_KEY)
    }

    /// Gets the [`ContractHash`] of the system auction contract, panics if it can't be found.
    pub fn get_system_auction_hash(&self) -> ContractHash {
        let correlation_id = CorrelationId::new();
        let state_root_hash = self.get_post_state_hash();
        self.engine_state
            .get_system_auction_hash(correlation_id, state_root_hash)
            .expect("should have auction hash")
    }

    /// Gets the [`ContractHash`] of the system mint contract, panics if it can't be found.
    pub fn get_system_mint_hash(&self) -> ContractHash {
        let correlation_id = CorrelationId::new();
        let state_root_hash = self.get_post_state_hash();
        self.engine_state
            .get_system_mint_hash(correlation_id, state_root_hash)
            .expect("should have auction hash")
    }

    /// Gets the [`ContractHash`] of the system handle payment contract, panics if it can't be
    /// found.
    pub fn get_system_handle_payment_hash(&self) -> ContractHash {
        let correlation_id = CorrelationId::new();
        let state_root_hash = self.get_post_state_hash();
        self.engine_state
            .get_handle_payment_hash(correlation_id, state_root_hash)
            .expect("should have handle payment hash")
    }

    /// Returns the [`ContractHash`] of the system standard payment contract, panics if it can't be
    /// found.
    pub fn get_system_standard_payment_hash(&self) -> ContractHash {
        let correlation_id = CorrelationId::new();
        let state_root_hash = self.get_post_state_hash();
        self.engine_state
            .get_standard_payment_hash(correlation_id, state_root_hash)
            .expect("should have standard payment hash")
    }

    /// Resets the `exec_results`, `upgrade_results` and `transform` fields.
    pub fn clear_results(&mut self) -> &mut Self {
        self.exec_results = Vec::new();
        self.upgrade_results = Vec::new();
        self.transforms = Vec::new();
        self
    }

    /// Advances eras by num_eras
    pub fn advance_eras_by(
        &mut self,
        num_eras: u64,
        reward_items: impl IntoIterator<Item = RewardItem>,
    ) {
        let step_request_builder = StepRequestBuilder::new()
            .with_protocol_version(ProtocolVersion::V1_0_0)
            .with_reward_items(reward_items)
            .with_run_auction(true);

        for _ in 0..num_eras {
            let step_request = step_request_builder
                .clone()
                .with_parent_state_hash(self.get_post_state_hash())
                .with_next_era_id(self.get_era().successor())
                .build();

            self.step(step_request)
                .expect("failed to execute step request");
        }
    }

    /// Advances eras by configured amount
    pub fn advance_eras_by_default_auction_delay(
        &mut self,
        reward_items: impl IntoIterator<Item = RewardItem>,
    ) {
        self.advance_eras_by(DEFAULT_AUCTION_DELAY + 1, reward_items);
    }

    /// Advancess by a single era.
    pub fn advance_era(&mut self, reward_items: impl IntoIterator<Item = RewardItem>) {
        self.advance_eras_by(1, reward_items);
    }

    /// Returns a trie by hash.
    pub fn get_trie(&mut self, state_hash: Digest) -> Option<Trie<Key, StoredValue>> {
        self.engine_state
            .get_trie_full(CorrelationId::default(), state_hash)
            .unwrap()
            .map(|bytes| bytesrepr::deserialize(bytes.into()).unwrap())
    }
}<|MERGE_RESOLUTION|>--- conflicted
+++ resolved
@@ -121,9 +121,6 @@
 
 impl Default for InMemoryWasmTestBuilder {
     fn default() -> Self {
-<<<<<<< HEAD
-        Self::new_with_config(EngineConfig::default())
-=======
         Self::initialize_logging();
         let engine_config = EngineConfig::default();
 
@@ -143,7 +140,6 @@
             system_contract_registry: None,
             global_state_dir: None,
         }
->>>>>>> 5735d13d
     }
 }
 
@@ -187,6 +183,7 @@
             genesis_transforms: None,
             scratch_engine_state: None,
             system_contract_registry: None,
+            global_state_dir: None,
         }
     }
 
@@ -301,17 +298,13 @@
             genesis_transforms: None,
             scratch_engine_state: None,
             system_contract_registry: None,
-<<<<<<< HEAD
+            global_state_dir: Some(global_state_dir.as_ref().to_path_buf()),
         };
 
         let registry = builder.query_system_contract_registry(Some(post_state_hash));
         builder.system_contract_registry = registry;
 
         builder
-=======
-            global_state_dir: Some(global_state_dir.as_ref().to_path_buf()),
-        }
->>>>>>> 5735d13d
     }
 
     fn create_global_state_dir<T: AsRef<Path>>(global_state_path: T) {
