--- conflicted
+++ resolved
@@ -564,20 +564,9 @@
                     "BlockHash": "13c2d7a68ecdd4b74bf4393c88915c836c863fc4bf11d7f2bd930a1bbccacdcb"
                   }
                 },
-<<<<<<< HEAD
-                "type": "array"
-              },
-              "lock_status": {
-                "$ref": "#/components/schemas/ContractPackageStatus"
-              },
-              "versions": {
-                "items": {
-                  "$ref": "#/components/schemas/ContractVersion"
-=======
                 {
                   "name": "key",
                   "value": "deploy-af684263911154d26fa05be9963171802801a0b6aff8f199b7391eacb8edc9e1"
->>>>>>> 0d8b781f
                 },
                 {
                   "name": "path",
@@ -649,39 +638,6 @@
                   "merkle_proof": "01000000006ef2e0949ac76e55812421f755abe129b6244fe7168b77f47a72536147614625016ef2e0949ac76e55812421f755abe129b6244fe7168b77f47a72536147614625000000003529cde5c621f857f75f3810611eb4af3f998caaa9d4a3413cf799f99c67db0307010000006ef2e0949ac76e55812421f755abe129b6244fe7168b77f47a7253614761462501010102000000006e06000000000074769d28aac597a36a03a932d4b43e4f10bf0403ee5c41dd035102553f5773631200b9e173e8f05361b681513c14e25e3138639eb03232581db7557c9e8dbbc83ce94500226a9a7fe4f2b7b88d5103a4fc7400f02bf89c860c9ccdd56951a2afe9be0e0267006d820fb5676eb2960e15722f7725f3f8f41030078f8b2e44bf0dc03f71b176d6e800dc5ae9805068c5be6da1a90b2528ee85db0609cc0fb4bd60bbd559f497a98b67f500e1e3e846592f4918234647fca39830b7e1e6ad6f5b7a99b39af823d82ba1873d000003000000010186ff500f287e9b53f823ae1582b1fa429dfede28015125fd233a31ca04d5012002015cc42669a55467a1fdf49750772bfc1aed59b9b085558eb81510e9b015a7c83b0301e3cf4a34b1db6bfa58808b686cb8fe21ebe0c1bcbcee522649d2b135fe510fe3"
                 }
               }
-<<<<<<< HEAD
-            },
-            "required": [
-              "access_key",
-              "disabled_versions",
-              "groups",
-              "lock_status",
-              "versions"
-            ],
-            "type": "object"
-          },
-          "ContractPackageHash": {
-            "description": "The hash address of the contract package",
-            "type": "string"
-          },
-          "ContractPackageStatus": {
-            "description": "A enum to determine the lock status of the contract package.",
-            "enum": [
-              "Locked",
-              "Unlocked"
-            ],
-            "type": "string"
-          },
-          "ContractVersion": {
-            "properties": {
-              "contract_hash": {
-                "$ref": "#/components/schemas/ContractHash"
-              },
-              "contract_version": {
-                "format": "uint32",
-                "minimum": 0.0,
-                "type": "integer"
-=======
             }
           ]
         },
@@ -694,7 +650,6 @@
               "schema": {
                 "description": "The identifier to obtain the purse corresponding to balance query.",
                 "$ref": "#/components/schemas/PurseIdentifier"
->>>>>>> 0d8b781f
               },
               "required": true
             },
@@ -3644,6 +3599,7 @@
               "access_key",
               "disabled_versions",
               "groups",
+              "lock_status",
               "versions"
             ],
             "properties": {
@@ -3667,6 +3623,9 @@
                 "items": {
                   "$ref": "#/components/schemas/Groups"
                 }
+              },
+              "lock_status": {
+                "$ref": "#/components/schemas/ContractPackageStatus"
               }
             },
             "additionalProperties": false
@@ -3734,6 +3693,14 @@
                 }
               }
             }
+          },
+          "ContractPackageStatus": {
+            "description": "A enum to determine the lock status of the contract package.",
+            "type": "string",
+            "enum": [
+              "Locked",
+              "Unlocked"
+            ]
           },
           "WithdrawPurse": {
             "description": "A withdraw purse, a legacy structure.",
