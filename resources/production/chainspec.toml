--- conflicted
+++ resolved
@@ -11,13 +11,7 @@
 # in contract-runtime for computing genesis post-state hash.
 #
 # If it is an integer, it represents an era ID, meaning the protocol version becomes active at the start of this era.
-<<<<<<< HEAD
-activation_point = 5900
-=======
 activation_point = 9100
-# Optional era ID in which the last emergency restart happened.
-#last_emergency_restart = 0
->>>>>>> 039d438f
 
 [network]
 # Human readable name for convenience; the genesis_hash is the true identifier.  The name influences the genesis hash by
@@ -244,7 +238,7 @@
 withdraw_validator_reward = 10_000
 read_era_id = 10_000
 activate_bid = 10_000
-redelegate = 10_000
+redelegate = 2_500_000_000
 
 [system_costs.mint_costs]
 mint = 2_500_000_000
