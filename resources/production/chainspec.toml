--- conflicted
+++ resolved
@@ -71,7 +71,6 @@
 # Setting this to false makes sense only for private chains which don't need to auction new validator slots. These
 # auction entry points will return an error if called when this option is set to false.
 allow_auction_bids = true
-<<<<<<< HEAD
 # Defines how refunds of the unused portion of payment amounts are calculated and handled.
 #
 # The only valid value for 'type' is currently 'refund'.  This causes excess payment amounts to be sent to either a
@@ -86,14 +85,8 @@
 #                 administrator accounts
 #   'burn': fees are burned
 fee_handling = { type = 'pay_to_proposer' }
-=======
-# Refund handling config for finalization of an execution.
-refund_handling = { type = "Refund", refund_ratio = [0, 100] }
-# Fee handling config
-fee_handling = { type = "PayToProposer" }
 # No administrators
 administrators = []
->>>>>>> 2a3f5397
 
 [highway]
 # A number between 0 and 1 representing the fault tolerance threshold as a fraction, used by the internal finalizer.
