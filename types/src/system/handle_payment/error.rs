//! Home of the Handle Payment contract's [`Error`] type.
use alloc::vec::Vec;
use core::result;

#[cfg(feature = "std")]
use thiserror::Error;

use crate::{
    bytesrepr::{self, ToBytes, U8_SERIALIZED_LENGTH},
    CLType, CLTyped,
};

/// Errors which can occur while executing the Handle Payment contract.
// TODO: Split this up into user errors vs. system errors.
#[derive(Debug, Copy, Clone, PartialEq, Eq)]
#[cfg_attr(feature = "std", derive(Error))]
#[repr(u8)]
pub enum Error {
    // ===== User errors =====
    /// The given validator is not bonded.
    #[cfg_attr(feature = "std", error("Not bonded"))]
    NotBonded = 0,
    /// There are too many bonding or unbonding attempts already enqueued to allow more.
    #[cfg_attr(feature = "std", error("Too many events in queue"))]
    TooManyEventsInQueue,
    /// At least one validator must remain bonded.
    #[cfg_attr(feature = "std", error("Cannot unbond last validator"))]
    CannotUnbondLastValidator,
    /// Failed to bond or unbond as this would have resulted in exceeding the maximum allowed
    /// difference between the largest and smallest stakes.
    #[cfg_attr(feature = "std", error("Spread is too high"))]
    SpreadTooHigh,
    /// The given validator already has a bond or unbond attempt enqueued.
    #[cfg_attr(feature = "std", error("Multiple requests"))]
    MultipleRequests,
    /// Attempted to bond with a stake which was too small.
    #[cfg_attr(feature = "std", error("Bond is too small"))]
    BondTooSmall,
    /// Attempted to bond with a stake which was too large.
    #[cfg_attr(feature = "std", error("Bond is too large"))]
    BondTooLarge,
    /// Attempted to unbond an amount which was too large.
    #[cfg_attr(feature = "std", error("Unbond is too large"))]
    UnbondTooLarge,
    /// While bonding, the transfer from source purse to the Handle Payment internal purse failed.
    #[cfg_attr(feature = "std", error("Bond transfer failed"))]
    BondTransferFailed,
    /// While unbonding, the transfer from the Handle Payment internal purse to the destination
    /// purse failed.
    #[cfg_attr(feature = "std", error("Unbond transfer failed"))]
    UnbondTransferFailed,
    // ===== System errors =====
    /// Internal error: a [`BlockTime`](crate::BlockTime) was unexpectedly out of sequence.
    #[cfg_attr(feature = "std", error("Time went backwards"))]
    TimeWentBackwards,
    /// Internal error: stakes were unexpectedly empty.
    #[cfg_attr(feature = "std", error("Stakes not found"))]
    StakesNotFound,
    /// Internal error: the Handle Payment contract's payment purse wasn't found.
    #[cfg_attr(feature = "std", error("Payment purse not found"))]
    PaymentPurseNotFound,
    /// Internal error: the Handle Payment contract's payment purse key was the wrong type.
    #[cfg_attr(feature = "std", error("Payment purse has unexpected type"))]
    PaymentPurseKeyUnexpectedType,
    /// Internal error: couldn't retrieve the balance for the Handle Payment contract's payment
    /// purse.
    #[cfg_attr(feature = "std", error("Payment purse balance not found"))]
    PaymentPurseBalanceNotFound,
    /// Internal error: the Handle Payment contract's bonding purse wasn't found.
    #[cfg_attr(feature = "std", error("Bonding purse not found"))]
    BondingPurseNotFound,
    /// Internal error: the Handle Payment contract's bonding purse key was the wrong type.
    #[cfg_attr(feature = "std", error("Bonding purse key has unexpected type"))]
    BondingPurseKeyUnexpectedType,
    /// Internal error: the Handle Payment contract's refund purse key was the wrong type.
    #[cfg_attr(feature = "std", error("Refund purse key has unexpected type"))]
    RefundPurseKeyUnexpectedType,
    /// Internal error: the Handle Payment contract's rewards purse wasn't found.
    #[cfg_attr(feature = "std", error("Rewards purse not found"))]
    RewardsPurseNotFound,
    /// Internal error: the Handle Payment contract's rewards purse key was the wrong type.
    #[cfg_attr(feature = "std", error("Rewards purse has unexpected type"))]
    RewardsPurseKeyUnexpectedType,
    // TODO: Put these in their own enum, and wrap them separately in `BondingError` and
    //       `UnbondingError`.
    /// Internal error: failed to deserialize the stake's key.
    #[cfg_attr(feature = "std", error("Failed to deserialize stake's key"))]
    StakesKeyDeserializationFailed,
    /// Internal error: failed to deserialize the stake's balance.
    #[cfg_attr(feature = "std", error("Failed to deserialize stake's balance"))]
    StakesDeserializationFailed,
    /// The invoked Handle Payment function can only be called by system contracts, but was called
    /// by a user contract.
    #[cfg_attr(feature = "std", error("System function was called by user account"))]
    SystemFunctionCalledByUserAccount,
    /// Internal error: while finalizing payment, the amount spent exceeded the amount available.
    #[cfg_attr(feature = "std", error("Insufficient payment for amount spent"))]
    InsufficientPaymentForAmountSpent,
    /// Internal error: while finalizing payment, failed to pay the validators (the transfer from
    /// the Handle Payment contract's payment purse to rewards purse failed).
    #[cfg_attr(feature = "std", error("Transfer to rewards purse has failed"))]
    FailedTransferToRewardsPurse,
    /// Internal error: while finalizing payment, failed to refund the caller's purse (the transfer
    /// from the Handle Payment contract's payment purse to refund purse or account's main purse
    /// failed).
    #[cfg_attr(feature = "std", error("Transfer to account's purse failed"))]
    FailedTransferToAccountPurse,
    /// Handle Payment contract's "set_refund_purse" method can only be called by the payment code
    /// of a deploy, but was called by the session code.
    #[cfg_attr(feature = "std", error("Set refund purse was called outside payment"))]
    SetRefundPurseCalledOutsidePayment,
    /// Raised when the system is unable to determine purse balance.
    #[cfg_attr(feature = "std", error("Unable to get purse balance"))]
    GetBalance,
    /// Raised when the system is unable to put named key.
    #[cfg_attr(feature = "std", error("Unable to put named key"))]
    PutKey,
    /// Raised when the system is unable to remove given named key.
    #[cfg_attr(feature = "std", error("Unable to remove named key"))]
    RemoveKey,
    /// Failed to transfer funds.
    #[cfg_attr(feature = "std", error("Failed to transfer funds"))]
    Transfer,
<<<<<<< HEAD
    /// Refund purse is a payment purse.
    #[cfg_attr(feature = "std", error("Refund purse is a payment purse."))]
    RefundPurseIsPaymentPurse,
=======
    /// An arithmetic overflow occurred
    #[cfg_attr(feature = "std", error("Arithmetic overflow"))]
    ArithmeticOverflow,
>>>>>>> 2a702275
    // NOTE: These variants below will be removed once support for WASM system contracts will be
    // dropped.
    #[doc(hidden)]
    #[cfg_attr(feature = "std", error("GasLimit"))]
    GasLimit,
}

impl CLTyped for Error {
    fn cl_type() -> CLType {
        CLType::U8
    }
}

impl ToBytes for Error {
    fn to_bytes(&self) -> result::Result<Vec<u8>, bytesrepr::Error> {
        let value = *self as u8;
        value.to_bytes()
    }

    fn serialized_length(&self) -> usize {
        U8_SERIALIZED_LENGTH
    }
}<|MERGE_RESOLUTION|>--- conflicted
+++ resolved
@@ -121,15 +121,12 @@
     /// Failed to transfer funds.
     #[cfg_attr(feature = "std", error("Failed to transfer funds"))]
     Transfer,
-<<<<<<< HEAD
     /// Refund purse is a payment purse.
     #[cfg_attr(feature = "std", error("Refund purse is a payment purse."))]
     RefundPurseIsPaymentPurse,
-=======
     /// An arithmetic overflow occurred
     #[cfg_attr(feature = "std", error("Arithmetic overflow"))]
     ArithmeticOverflow,
->>>>>>> 2a702275
     // NOTE: These variants below will be removed once support for WASM system contracts will be
     // dropped.
     #[doc(hidden)]
